#!/usr/bin/env python
# -*- coding: utf-8 -*-

from pathlib import Path
import platform

from libbaram.app_path import APP_PATH
from libbaram.openfoam.dictionary.dictionary_file import DictionaryFile

import baramFlow.openfoam.solver
from baramFlow.coredb import coredb
from baramFlow.coredb.general_db import GeneralDB
from baramFlow.coredb.boundary_db import BoundaryDB
from baramFlow.coredb.cell_zone_db import CellZoneDB
from baramFlow.coredb.region_db import RegionDB
from baramFlow.coredb.material_db import MaterialDB, Phase
from baramFlow.coredb.monitor_db import MonitorDB, FieldHelper, SurfaceReportType, VolumeReportType
from baramFlow.coredb.models_db import ModelsDB, TurbulenceModel
from baramFlow.coredb.run_calculation_db import RunCalculationDB, TimeSteppingMethod
from baramFlow.coredb.reference_values_db import ReferenceValuesDB
from baramFlow.openfoam.file_system import FileSystem


SURFACE_MONITOR_OPERATION = {
    SurfaceReportType.AREA_WEIGHTED_AVERAGE.value: 'areaAverage',
    SurfaceReportType.MASS_WEIGHTED_AVERAGE.value: 'average',
    SurfaceReportType.INTEGRAL.value: 'areaIntegrate',
    SurfaceReportType.MASS_FLOW_RATE.value: 'sum',
    SurfaceReportType.VOLUME_FLOW_RATE.value: 'areaNormalIntegrate',
    SurfaceReportType.MINIMUM.value: 'min',
    SurfaceReportType.MAXIMUM.value: 'max',
    SurfaceReportType.COEFFICIENT_OF_VARIATION.value: 'CoV',
}

VOLUME_MONITOR_OPERATION = {
    VolumeReportType.VOLUME_AVERAGE.value: 'volAverage',
    VolumeReportType.VOLUME_INTEGRAL.value: 'volIntegrate',
    VolumeReportType.MINIMUM.value: 'min',
    VolumeReportType.MAXIMUM.value: 'max',
    VolumeReportType.COEFFICIENT_OF_VARIATION.value: 'CoV',
}

_basePath = APP_PATH.joinpath('solvers', 'openfoam', 'lib')
if platform.system() == 'Windows':
    _libExt = '.dll'
elif platform.system() == 'Darwin':
    _libExt = '.dylib'
else:
    _libExt = '.so'


def _libPath(baseName: str) -> str:
    return f'"{str(_basePath.joinpath(baseName).with_suffix(_libExt))}"'


def _getAvailableFields():
    fields = ['U']

    solvers = baramFlow.openfoam.solver.findSolvers()
    if len(solvers) == 0:  # configuration not enough yet
        raise RuntimeError

    cap = baramFlow.openfoam.solver.getSolverCapability(solvers[0])
    if cap['usePrgh']:
        fields.append('p_rgh')
    else:
        fields.append('p')

    # Fields depending on the turbulence model
    turbulenceModel = ModelsDB.getTurbulenceModel()
    if turbulenceModel == TurbulenceModel.K_EPSILON:
        fields.append('k')
        fields.append('epsilon')
    elif turbulenceModel == TurbulenceModel.K_OMEGA:
        fields.append('k')
        fields.append('omega')
    elif turbulenceModel == TurbulenceModel.SPALART_ALLMARAS:
        fields.append('nuTilda')

    if ModelsDB.isEnergyModelOn():
        fields.append('h')

    if ModelsDB.isMultiphaseModelOn():
        for mid, name, _, phase in coredb.CoreDB().getMaterials():
            if MaterialDB.dbTextToPhase(phase) != Phase.SOLID:
                fields.append(f'alpha.{name}')

    return fields


def getFieldValue(field) -> list:
    value = {
        'pressure': 'p',    # 'modifiedPressure': 'p_rgh',
        'speed': 'mag(U)',
        'xVelocity': 'Ux',  # Ux
        'yVelocity': 'Uy',  # Uy
        'zVelocity': 'Uz',  # Uz
        'turbulentKineticEnergy': 'k',
        'turbulentDissipationRate': 'epsilon',
        'specificDissipationRate': 'omega',
        'modifiedTurbulentViscosity': 'nuTilda',
        'temperature': 'T',
        'density': 'rho',
        'phi': 'phi',
        'material': '',
    }
    if field not in value:
        raise ValueError
    return [value[field]]


def getOperationValue(option) -> str:
    value = {
        # Surface
        'areaWeightedAverage': 'weightedAreaAverage',
        'Integral': 'areaIntegrate',
        'flowRate': 'sum',  # fields : phi
        'minimum': 'min',
        'maximum': 'max',
        'cov': 'CoV',
        # Volume
        'volumeAverage': 'volAverage',
        'volumeIntegral': 'volIntegrate',
    }
    if option not in value:
        raise ValueError
    return value[option]


def getRegionNumbers() -> dict:
    db = coredb.CoreDB()

    regionNum = {}
    regions = db.getRegions()
    for ii, dd in enumerate(regions):
        regionNum[dd] = ii
    return regionNum


class ControlDict(DictionaryFile):
    def __init__(self):
        super().__init__(FileSystem.caseRoot(), self.systemLocation(), 'controlDict')
        self._data = None
        self._db = None

    def build(self):
        if self._data is not None:
            return self

        self._db = coredb.CoreDB()
        xpath = RunCalculationDB.RUN_CALCULATION_XPATH + '/runConditions'

        solvers = baramFlow.openfoam.solver.findSolvers()
        if len(solvers) != 1:  # configuration not enough yet
            solvers = ['solver']
            # raise RuntimeError

        endTime = None
        deltaT = None
        writeControl = 'runTime'
        writeInterval = None
        adjustTimeStep = 'no'
        if GeneralDB.isTimeTransient():
            endTime = self._db.retrieveValue(xpath + '/endTime')
            timeSteppingMethod = self._db.retrieveValue(xpath + '/timeSteppingMethod')
            writeInterval = self._db.retrieveValue(xpath + '/reportIntervalSeconds')
            if timeSteppingMethod == TimeSteppingMethod.FIXED.value:
                deltaT = self._db.retrieveValue(xpath + '/timeStepSize')
            elif timeSteppingMethod == TimeSteppingMethod.ADAPTIVE.value:
                deltaT = 0.001
                writeControl = 'adjustableRunTime'
                adjustTimeStep = 'yes'
        else:
            endTime = self._db.retrieveValue(xpath + '/numberOfIterations')
            deltaT = 1
            writeInterval = self._db.retrieveValue(xpath + '/reportIntervalSteps')

        purgeWrite = 0
        if self._db.retrieveValue(xpath + '/retainOnlyTheMostRecentFiles') == 'true':
            purgeWrite = self._db.retrieveValue(xpath + '/maximumNumberOfDataFiles')

        self._data = {
            'application': solvers[0],
            'startFrom': 'latestTime',
            'startTime': 0,
            'stopAt': 'endTime',
            'endTime': endTime,
            'deltaT': deltaT,
            'writeControl': writeControl,
            'writeInterval': writeInterval,
            'purgeWrite': purgeWrite,
            'writeFormat': self._db.retrieveValue(xpath + '/dataWriteFormat'),
            'writePrecision': self._db.retrieveValue(xpath + '/dataWritePrecision'),
            'writeCompression': 'off',
            'timeFormat': 'general',
            'timePrecision': self._db.retrieveValue(xpath + '/timePrecision'),
            'runTimeModifiable': 'yes',
            'adjustTimeStep': adjustTimeStep,
            'maxCo': self._db.retrieveValue(xpath + '/maxCourantNumber'),
            'functions': self._generateResiduals()
        }

        if ModelsDB.isMultiphaseModelOn():
            self._data['maxAlphaCo'] = self._db.retrieveValue(xpath + '/VoFMaxCourantNumber')

        self._appendMonitoringFunctionObjects()

        return self

    def _appendMonitoringFunctionObjects(self):
        for name in self._db.getForceMonitors():
            xpath = MonitorDB.getForceMonitorXPath(name)
            patches = [BoundaryDB.getBoundaryName(bcid) for bcid in self._db.retrieveValue(xpath + '/boundaries').split()]
            self._data['functions'][name + '_forces'] = self._generateForces(xpath, patches)
            self._data['functions'][name] = self._generateForceMonitor(xpath, patches)

        for name in self._db.getPointMonitors():
            self._data['functions'][name] = self._generatePointMonitor(MonitorDB.getPointMonitorXPath(name))

        for name in self._db.getSurfaceMonitors():
            self._data['functions'][name] = self._generateSurfaceMonitor(MonitorDB.getSurfaceMonitorXPath(name))

        for name in self._db.getVolumeMonitors():
            self._data['functions'][name] = self._generateVolumeMonitor(MonitorDB.getVolumeMonitorXPath(name))

    def _generateResiduals(self) -> dict:
        regions = self._db.getRegions()
        data = {}
        regionNum = getRegionNumbers()

        for rname in regions:   # [''] is single region.
            rgid = regionNum[rname]

            residualsName = f'solverInfo_{rgid}'

            mid = RegionDB.getMaterial(rname)
            if MaterialDB.getPhase(mid) == Phase.SOLID:
                if ModelsDB.isEnergyModelOn():
                    fields = ['h']
                else:
                    continue  # 'h' is the only property solid has
            else:
                fields = _getAvailableFields()


            data[residualsName] = {
                'type': 'solverInfo',
                'libs': [_libPath('libutilityFunctionObjects')],
                'executeControl': 'timeStep',
                'executeInterval': '1',
                'writeResidualFields': 'no',

                'fields': fields
            }
            if rname != '':
                data[residualsName].update({'region': rname})
        return data

    def _generateForces(self, xpath, patches):
        data = {
            'type': 'forces',
            'libs': [_libPath('libforces')],

            'patches': patches,
            'CofR': self._db.getVector(xpath + '/centerOfRotation'),

            'writeControl': 'timeStep',
            'writeInterval': self._db.retrieveValue(xpath + '/writeInterval'),
            'log': 'false',
        }

<<<<<<< HEAD
        if rname := self._db.retrieveValue(xpath + '/region'):
=======
        if not GeneralDB.isCompressible():
            data['p'] = 'p_rgh'  # Use "Pseudo hydrostatic pressure" for calculation

        if rname := self._db.getValue(xpath + '/region'):
>>>>>>> 34e88fe7
            data['region'] = rname

        return data

    def _generateForceMonitor(self, xpath, patches):
        data = {
            'type': 'forceCoeffs',
            'libs': [_libPath('libforces')],

            'patches': patches,
            'rho': 'rho',
            'Aref': self._db.retrieveValue(ReferenceValuesDB.REFERENCE_VALUES_XPATH + '/area'),
            'lRef': self._db.retrieveValue(ReferenceValuesDB.REFERENCE_VALUES_XPATH + '/length'),
            'magUInf':  self._db.retrieveValue(ReferenceValuesDB.REFERENCE_VALUES_XPATH + '/velocity'),
            'rhoInf': self._db.retrieveValue(ReferenceValuesDB.REFERENCE_VALUES_XPATH + '/density'),
            'dragDir': self._db.getVector(xpath + '/dragDirection'),
            'liftDir': self._db.getVector(xpath + '/liftDirection'),
            'CofR': self._db.getVector(xpath + '/centerOfRotation'),

            'writeControl': 'timeStep',
            'writeInterval': self._db.retrieveValue(xpath + '/writeInterval'),
            'log': 'false',
        }

<<<<<<< HEAD
        if rname := self._db.retrieveValue(xpath + '/region'):
=======
        if not GeneralDB.isCompressible():
            data['p'] = 'p_rgh'  # Use "Pseudo hydrostatic pressure" for calculation

        if rname := self._db.getValue(xpath + '/region'):
>>>>>>> 34e88fe7
            data['region'] = rname

        return data

    def _generatePointMonitor(self, xpath):
        field = FieldHelper.DBFieldKeyToField(self._db.retrieveValue(xpath + '/field/field'),
                                              self._db.retrieveValue(xpath + '/field/mid'))

        if field == 'mag(U)':
            self._appendMagFieldFunctionObject()
        elif field in ('Ux', 'Uy', 'Uz'):
            self._appendComponentsFunctionObject()

        if self._db.retrieveValue(xpath + '/snapOntoBoundary') == 'true':
            return {
                'type': 'patchProbes',
                'libs': [_libPath('libsampling')],

                'patches': [ BoundaryDB.getBoundaryName(self._db.retrieveValue(xpath + '/boundary')) ],
                'fields': [field],
                'probeLocations': [self._db.getVector(xpath + '/coordinate')],

                'writeControl': 'timeStep',
                'writeInterval': self._db.retrieveValue(xpath + '/writeInterval'),
                'log': 'false',
            }

        return {
            'type': 'probes',
            'libs': [_libPath('libsampling')],

            'fields': [field],
            'probeLocations': [self._db.getVector(xpath + '/coordinate')],

            'writeControl': 'timeStep',
            'writeInterval': self._db.retrieveValue(xpath + '/writeInterval'),
            'log': 'false',
        }

    def _generateSurfaceMonitor(self, xpath):
        reportType = self._db.retrieveValue(xpath + 'reportType')
        field = None
        if reportType == SurfaceReportType.MASS_FLOW_RATE.value:
            field = 'phi'
        elif reportType == SurfaceReportType.VOLUME_FLOW_RATE.value:
            field = 'U'
        else:
            field = FieldHelper.DBFieldKeyToField(self._db.retrieveValue(xpath + '/field/field'),
                                                  self._db.retrieveValue(xpath + '/field/mid'))

        if field == 'mag(U)':
            self._appendMagFieldFunctionObject()
        elif field in ('Ux', 'Uy', 'Uz'):
            self._appendComponentsFunctionObject()

        surface = self._db.retrieveValue(xpath + '/surface')

        data = {
            'type': 'surfaceFieldValue',
            'libs': [_libPath('libfieldFunctionObjects')],

            'regionType': 'patch',
            'name': BoundaryDB.getBoundaryName(surface),
            'surfaceFormat': 'none',
            'fields': [field],
            'operation': SURFACE_MONITOR_OPERATION[reportType],

            'writeFields': 'false',
            'executeControl': 'timeStep',
            'executeInterval': 1,

            'writeControl': 'timeStep',
            'writeInterval': self._db.retrieveValue(xpath + '/writeInterval'),
            'log': 'false',
        }

        if reportType == SurfaceReportType.MASS_WEIGHTED_AVERAGE.value:
            data['weightField'] = 'phi'

        if rname := BoundaryDB.getBoundaryRegion(surface):
            data['region'] = rname

        return data

    def _generateVolumeMonitor(self, xpath):
        field = FieldHelper.DBFieldKeyToField(self._db.retrieveValue(xpath + '/field/field'),
                                              self._db.retrieveValue(xpath + '/field/mid'))

        if field == 'mag(U)':
            self._appendMagFieldFunctionObject()
        elif field in ('Ux', 'Uy', 'Uz'):
            self._appendComponentsFunctionObject()

        data = {
            'type': 'volFieldValue',
            'libs': [_libPath('libfieldFunctionObjects')],

            'fields': [field],
            'operation': VOLUME_MONITOR_OPERATION[self._db.retrieveValue(xpath + '/reportType')],
            'writeFields': 'false',

            'writeControl': 'timeStep',
            'writeInterval': '1',
            'log': 'false',
        }

        volume = self._db.retrieveValue(xpath + '/volume')
        name = CellZoneDB.getCellZoneName(volume)
        if name == CellZoneDB.NAME_FOR_REGION:
            data['regionType'] = 'all'
        else:
            data['regionType'] = 'cellZone'
            data['name'] = name

        if rname := CellZoneDB.getCellZoneRegion(volume):
            data['region'] = rname

        return data

    def _appendMagFieldFunctionObject(self):
        if 'mag1' not in self._data['functions']:
            self._data['functions']['mag1'] = {
                'type':            'mag',
                'libs':            [_libPath('libfieldFunctionObjects')],

                'field':           '"U"',

                'enabled':         'true',
                'log':             'false',
                'executeControl':  'timeStep',
                'executeInterval': 1,
                'writeControl':    'none'
            }

    def _appendComponentsFunctionObject(self):
        if 'components1' not in self._data['functions']:
            self._data['functions']['components1'] = {
                'type':            'components',
                'libs':            [_libPath('libfieldFunctionObjects')],

                'field':           '"U"',

                'enabled':         'true',
                'log':             'false',
                'executeControl':  'timeStep',
                'executeInterval': 1,
                'writeControl':    'none'
            }<|MERGE_RESOLUTION|>--- conflicted
+++ resolved
@@ -269,14 +269,10 @@
             'log': 'false',
         }
 
-<<<<<<< HEAD
-        if rname := self._db.retrieveValue(xpath + '/region'):
-=======
         if not GeneralDB.isCompressible():
             data['p'] = 'p_rgh'  # Use "Pseudo hydrostatic pressure" for calculation
 
-        if rname := self._db.getValue(xpath + '/region'):
->>>>>>> 34e88fe7
+        if rname := self._db.retrieveValue(xpath + '/region'):
             data['region'] = rname
 
         return data
@@ -301,14 +297,10 @@
             'log': 'false',
         }
 
-<<<<<<< HEAD
-        if rname := self._db.retrieveValue(xpath + '/region'):
-=======
         if not GeneralDB.isCompressible():
             data['p'] = 'p_rgh'  # Use "Pseudo hydrostatic pressure" for calculation
 
-        if rname := self._db.getValue(xpath + '/region'):
->>>>>>> 34e88fe7
+        if rname := self._db.retrieveValue(xpath + '/region'):
             data['region'] = rname
 
         return data
