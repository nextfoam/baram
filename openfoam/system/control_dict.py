#!/usr/bin/env python
# -*- coding: utf-8 -*-

import openfoam.solver
from coredb import coredb
from coredb.general_db import GeneralDB
from coredb.monitor_db import MonitorDB
from coredb.run_calculation_db import RunCalculationDB, TimeSteppingMethod
from openfoam.dictionary_file import DictionaryFile


class ControlDict(DictionaryFile):
    def __init__(self):
        super().__init__(self.systemLocation(), 'controlDict')
        self._data = None

    def build(self):
        if self._data is not None:
            return self

        db = coredb.CoreDB()
        xpath = RunCalculationDB.RUN_CALCULATION_XPATH + '/runConditions'

        solvers = openfoam.solver.findSolvers()
        if len(solvers) != 1:  # configuration not enough yet
            solvers = ['solver']
            # raise RuntimeError

        endTime = None
        deltaT = None
        writeControl = 'runTime'
        writeInterval = None
        adjustTimeStep = 'no'
        if GeneralDB.isTimeTransient():
            endTime = db.getValue(xpath + '/endTime')
            timeSteppingMethod = db.getValue(xpath + '/timeSteppingMethod')
            writeInterval = db.getValue(xpath + '/reportIntervalSeconds')
            if timeSteppingMethod == TimeSteppingMethod.FIXED.value:
                deltaT = db.getValue(xpath + '/timeStepSize')
            elif timeSteppingMethod == TimeSteppingMethod.ADAPTIVE.value:
                deltaT = 0.001
                writeControl = 'adjustableRunTime'
                adjustTimeStep = 'yes'
        else:
            endTime = db.getValue(xpath + '/numberOfIterations')
            deltaT = 1
            writeInterval = db.getValue(xpath + '/reportIntervalSteps')

        purgeWrite = 0
        if db.getValue(xpath + '/retainOnlyTheMostRecentFiles') == 'true':
            purgeWrite = db.getValue(xpath + '/maximumNumberOfDataFiles')

        self._data = {
            'application': solvers[0],
            'startFrom': 'latestTime',
            'startTime': 0,
            'stopAt': 'endTime',
            'endTime': endTime,
            'deltaT': deltaT,
            'writeControl': writeControl,
            'writeInterval': writeInterval,
            'purgeWrite': purgeWrite,
            'writeFormat': db.getValue(xpath + '/dataWriteFormat'),
            'writePrecision': db.getValue(xpath + '/dataWritePrecision'),
            'writeCompression': 'off',
            'timeFormat': 'general',
            'timePrecision': db.getValue(xpath + '/timePrecision'),
            'runTimeModifiable': 'yes',
            'adjustTimeStep': adjustTimeStep,
            'maxCo': db.getValue(xpath + '/maxCourantNumber'),
            'functions': self._generateFunctionObjects()
        }

        return self

    def _generateFunctionObjects(self):
        db = coredb.CoreDB()
        data = self._generateResiduals()

        forces = db.getForceMonitors()
        data.update(self._generateForces(forces))

        points = db.getPointMonitors()
        data.update(self._generatePoints(points))

        surfaces = db.getSurfaceMonitors()
        data.update(self._generateSurfaces(surfaces))

        volumes = db.getVolumeMonitors()
        data.update(self._generateVolumes(volumes))

        return data

    def _generateResiduals(self) -> dict:
        db = coredb.CoreDB()

        fields = ['U', 'p']
        region = ''     # Get current region

        data = {
            'solverInfo': {
                'type': 'solverInfo',
                'region': region,
                'libs': ['"libutilityFunctionObjects.so"'],
                'fields': fields,
                'writeResidualFields': 'yes'
            }
        }
        return data

    def _generateForces(self, forces):
        db = coredb.CoreDB()
        data = {}

        for d in forces:
            xpath = MonitorDB.getForceMonitorXPath(d)

            name = db.getValue(xpath + '/name')  # same with b
            referenceArea = db.getValue(xpath + '/referenceArea')
            referenceLength = db.getValue(xpath + '/referenceLength')
            referenceVelocity = db.getValue(xpath + '/referenceVelocity')
            referenceDensity = db.getValue(xpath + '/referenceDensity')
            dragDirection = db.getVector(xpath + '/dragDirection')
            liftDirection = db.getVector(xpath + '/liftDirection')
            pitchAxisDirection = db.getVector(xpath + '/pitchAxisDirection')
            centerOfRotation = db.getVector(xpath + '/centerOfRotation')
            boundaries = db.getValue(xpath + '/boundaries')

            data[f'forces_{name}'] = {
                'type': 'forces',
                'libs': ['"libforces.so"'],
<<<<<<< HEAD

=======
>>>>>>> 3c7cb981
                'rhoInf': referenceDensity,
                'CofR': centerOfRotation,
                'liftDir': liftDirection,
                'dragDir': dragDirection,
                'pitchAxis': pitchAxisDirection,
                'magUInf': referenceVelocity,
                'lRef': referenceLength,
                'Aref': referenceArea,
                'patches': [boundaries]
            }
        return data

    def _generatePoints(self, points) -> dict:
        db = coredb.CoreDB()
        data = {}

        for d in points:
            xpath = MonitorDB.getPointMonitorXPath(d)

            name = db.getValue(xpath + '/name')
            field = db.getValue(xpath + '/field/field')
            mid = db.getValue(xpath + '/field/mid')
            interval = db.getValue(xpath + '/interval')
            coordinate = db.getVector(xpath + '/coordinate')
            snapOntoBoundary = db.getVector(xpath + '/snapOntoBoundary')

            patches = []
            data[f'probes_{name}'] = {
                'type': 'probes',
                'libs': ['"libprobes.so"'],
            }
        return data

    def _generateSurfaces(self, surfaces) -> dict:
        db = coredb.CoreDB()
        data = {}

        for d in surfaces:
            xpath = MonitorDB.getSurfaceMonitorXPath(d)

            name = db.getValue(xpath + '/name')
            reportType = db.getValue(xpath + '/reportType')
            field = db.getValue(xpath + '/field/field')
            mid = db.getValue(xpath + '/field/mid')
            surfaces = db.getValue(xpath + '/surfaces')

            data[f'surfaces_{name}'] = {
                'type': 'surfaces',
                'libs': ['"libsurfaces.so"'],

            }
        return data

    def _generateVolumes(self, volumes) -> dict:
        db = coredb.CoreDB()
        data = {}

        for d in volumes:
            xpath = MonitorDB.getVolumeMonitorXPath(d)

            name = db.getValue(xpath + '/name')
            reportType = db.getValue(xpath + '/reportType')
            field = db.getValue(xpath + '/field/field')
            mid = db.getValue(xpath + '/field/mid')
            volumes = db.getValue(xpath + '/volumes')

            data[f'volumes_{name}'] = {
                'type': 'volumes',
                'libs': ['"libvolumes.so"'],
                'fields': [field],

            }
        return data<|MERGE_RESOLUTION|>--- conflicted
+++ resolved
@@ -129,10 +129,7 @@
             data[f'forces_{name}'] = {
                 'type': 'forces',
                 'libs': ['"libforces.so"'],
-<<<<<<< HEAD
-
-=======
->>>>>>> 3c7cb981
+
                 'rhoInf': referenceDensity,
                 'CofR': centerOfRotation,
                 'liftDir': liftDirection,
@@ -205,4 +202,4 @@
                 'fields': [field],
 
             }
-        return data+        return data
