--- conflicted
+++ resolved
@@ -84,14 +84,9 @@
         else:
             self._ui.multiphase.setVisible(False)
 
-<<<<<<< HEAD
-            for mid, name, _, _ in self._db.getMaterials():
-                self._ui.material.addItem(name, mid)
-=======
             materials = self._db.getMaterials() if ModelsDB.isSpeciesModelOn() else self._db.getMaterials('nonmixture')
             for mid, name, _, _ in materials:
-                self._ui.material.addItem(name, str(mid))
->>>>>>> 186a1eab
+                self._ui.material.addItem(name, mid)
 
         self._connectSignalsSlots()
 
@@ -135,11 +130,7 @@
         self._surfaceTensionsMap[(mid1, mid2)] = value
         self._surfaceTensionsMap[(mid2, mid1)] = value
 
-<<<<<<< HEAD
     def _setMaterial(self, mid: str):
-=======
-    def _setMaterial(self, mid):
->>>>>>> 186a1eab
         self._material = mid
         self._ui.primaryMaterial.setText(self._addMaterialToMap(self._material))
 
