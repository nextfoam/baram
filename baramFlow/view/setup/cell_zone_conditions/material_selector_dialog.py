#!/usr/bin/env python
# -*- coding: utf-8 -*-

from dataclasses import dataclass
from enum import Enum, auto

from PySide6.QtWidgets import QDialog, QListWidgetItem
from PySide6.QtCore import Qt

from baramFlow.coredb import coredb
from baramFlow.coredb.material_db import Phase
from .materials_selector_dialog_ui import Ui_MaterialsSelectorDialog


class ItemDataRole(Enum):
    USER_DATA = Qt.UserRole
    FILTERING_TEXT = auto()
    SELECTION_FLAG = auto()
    LIST_INDEX = auto()


@dataclass
class SelectorItem:
    label: str
    text: str
    data: str


class MaterialSectorDialog(QDialog):
    def __init__(self, parent, primary: str, secondaries: list[str]):
        super().__init__(parent)
        self._ui = Ui_MaterialsSelectorDialog()
        self._ui.setupUi(self)

        self._primaryIndex = None

<<<<<<< HEAD
        materials = coredb.CoreDB().getMaterials()
        for mid, name, type_, phase in materials:
=======
        for mid, name, type_, phase in coredb.CoreDB().getMaterials():
>>>>>>> 186a1eab
            index = self._ui.primary.count()
            self._ui.primary.addItem(name, str(mid))

            item = None
            if phase != Phase.SOLID.value:
                item = QListWidgetItem(name)
                item.setData(ItemDataRole.USER_DATA.value, str(mid))
                item.setData(ItemDataRole.FILTERING_TEXT.value, name.lower())
                item.setData(ItemDataRole.SELECTION_FLAG.value, False)

                self._ui.list.addItem(item)
                self._ui.primary.setItemData(index, self._ui.list.row(item), ItemDataRole.LIST_INDEX.value)

                if secondaries and mid in secondaries:
                    self._addSelectedItem(item)

                self._ui.secondariesSelector.setEnabled(True)

<<<<<<< HEAD
            if mid == primary:
=======
            if mid == int(primary):
>>>>>>> 186a1eab
                self._ui.primary.setCurrentText(name)
                if item:
                    self._hideItemFromList(item)

        self._connectSignalsSlots()

    def getPrimaryMaterial(self):
        return self._ui.primary.currentData(ItemDataRole.USER_DATA.value)

    def getSecondaries(self):
        return [
            str(self._ui.list.item(
                self._ui.secondaries.item(i).data(ItemDataRole.LIST_INDEX.value)).data(ItemDataRole.USER_DATA.value))
            for i in range(self._ui.secondaries.count())]

    def _connectSignalsSlots(self):
        self._ui.primary.currentIndexChanged.connect(self._primaryChanged)
        self._ui.filter.textChanged.connect(self._filterChanged)
        self._ui.list.itemDoubleClicked.connect(self._addClicked)
        self._ui.add.clicked.connect(self._addClicked)
        self._ui.remove.clicked.connect(self._removeClicked)
        self._ui.secondaries.itemDoubleClicked.connect(self._removeClicked)

    def _primaryChanged(self):
        for i in range(self._ui.list.count()):
            item = self._ui.list.item(i)
            self._showItemInList(item)
        self._ui.secondaries.clear()
        self._ui.list.clearSelection()

        self._primaryIndex = self._ui.primary.currentData(ItemDataRole.LIST_INDEX.value)
        if self._primaryIndex is None:
            self._ui.secondariesSelector.setEnabled(False)
        else:
            item = self._ui.list.item(self._primaryIndex)
            self._hideItemFromList(item)
            self._ui.secondariesSelector.setEnabled(True)

    def _filterChanged(self):
        text = self._ui.filter.text().lower()
        for i in range(self._ui.list.count()):
            item = self._ui.list.item(i)
            item.setHidden(text not in item.data(ItemDataRole.FILTERING_TEXT.value)
                           or item.data(ItemDataRole.SELECTION_FLAG.value))

    def _addClicked(self):
        for item in self._ui.list.selectedItems():
            self._addSelectedItem(item)

    def _removeClicked(self):
        for item in self._ui.secondaries.selectedItems():
            self._showItemInList(self._ui.list.item(item.data(ItemDataRole.LIST_INDEX.value)))
            self._ui.secondaries.takeItem(self._ui.secondaries.row(item))

    def _addSelectedItem(self, item):
        self._hideItemFromList(item)
        item.setSelected(False)

        itemToAdd = QListWidgetItem(item.text())
        itemToAdd.setData(ItemDataRole.LIST_INDEX.value, self._ui.list.row(item))
        self._ui.secondaries.addItem(itemToAdd)

    def _hideItemFromList(self, item):
        item.setData(ItemDataRole.SELECTION_FLAG.value, True)
        item.setHidden(True)

    def _showItemInList(self, item):
        item.setData(ItemDataRole.SELECTION_FLAG.value, False)
        item.setHidden(self._ui.filter.text().lower() not in item.data(ItemDataRole.FILTERING_TEXT.value))<|MERGE_RESOLUTION|>--- conflicted
+++ resolved
@@ -34,19 +34,14 @@
 
         self._primaryIndex = None
 
-<<<<<<< HEAD
-        materials = coredb.CoreDB().getMaterials()
-        for mid, name, type_, phase in materials:
-=======
         for mid, name, type_, phase in coredb.CoreDB().getMaterials():
->>>>>>> 186a1eab
             index = self._ui.primary.count()
-            self._ui.primary.addItem(name, str(mid))
+            self._ui.primary.addItem(name, mid)
 
             item = None
             if phase != Phase.SOLID.value:
                 item = QListWidgetItem(name)
-                item.setData(ItemDataRole.USER_DATA.value, str(mid))
+                item.setData(ItemDataRole.USER_DATA.value, mid)
                 item.setData(ItemDataRole.FILTERING_TEXT.value, name.lower())
                 item.setData(ItemDataRole.SELECTION_FLAG.value, False)
 
@@ -58,11 +53,7 @@
 
                 self._ui.secondariesSelector.setEnabled(True)
 
-<<<<<<< HEAD
             if mid == primary:
-=======
-            if mid == int(primary):
->>>>>>> 186a1eab
                 self._ui.primary.setCurrentText(name)
                 if item:
                     self._hideItemFromList(item)
