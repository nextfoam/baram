--- conflicted
+++ resolved
@@ -57,16 +57,12 @@
         self._project.statusChanged.connect(self._updateStatus)
 
     def _startCalculationClicked(self):
-<<<<<<< HEAD
-        # CaseGenerator().generateFiles()
-=======
         CaseGenerator().generateFiles()
->>>>>>> cb5fcb60
 
-        # controlDict = ControlDict().build()
-        # controlDict.asDict()['startFrom'] = 'latestTime'
-        # controlDict.asDict()['stopAt'] = 'endTime'
-        # controlDict.write()
+        controlDict = ControlDict().build()
+        controlDict.asDict()['startFrom'] = 'latestTime'
+        controlDict.asDict()['stopAt'] = 'endTime'
+        controlDict.write()
 
         numCores = self._db.getValue('.//runCalculation/parallel/numberOfCores')
 
@@ -125,7 +121,6 @@
             createTime = time.strftime("%Y-%m-%d, %H:%M:%S", time.localtime(startTime))
         else:
             createTime = '-'
-<<<<<<< HEAD
 
         self._ui.id.setText(str(pid) if pid else '-')
         self._ui.createTime.setText(createTime)
@@ -135,15 +130,3 @@
         self._ui.cancelCalculation.setVisible(status != SolverStatus.NONE)
         self._ui.saveAndStopCalculation.setEnabled(status != SolverStatus.NONE)
         self._ui.updateConfiguration.setEnabled(status != SolverStatus.NONE)
-=======
-
-        self._ui.id.setText(str(pid) if pid else '-')
-        self._ui.createTime.setText(createTime)
-        self._ui.status.setText(text)
-
-        self._ui.startCalculation.setVisible(status == SolverStatus.NONE)
-        self._ui.cancelCalculation.setVisible(status != SolverStatus.NONE)
-        self._ui.saveAndStopCalculation.setEnabled(status != SolverStatus.NONE)
-        self._ui.updateConfiguration.setEnabled(status != SolverStatus.NONE)
-
->>>>>>> cb5fcb60
