#!/usr/bin/env python
# -*- coding: utf-8 -*-

import qasync

from widgets.async_message_box import AsyncMessageBox

from baramFlow.coredb import coredb
from baramFlow.coredb.configuraitions import ConfigurationException
from baramFlow.coredb.general_db import GeneralDB
from baramFlow.coredb.libdb import ValueException, dbErrorToMessage
from baramFlow.coredb.models_db import ModelsDB
from baramFlow.coredb.turbulence_model_db import TurbulenceModel, RANSModel, ShieldingFunctions
from baramFlow.coredb.turbulence_model_db import TurbulenceRasModels, KEpsilonModel, NearWallTreatment, KOmegaModel
from baramFlow.coredb.turbulence_model_db import SubgridScaleModel, LengthScaleModel, TurbulenceModelsDB
from baramFlow.view.widgets.enum_button_group import EnumButtonGroup
from baramFlow.view.widgets.resizable_dialog import ResizableDialog
from .turbulence_dialog_ui import Ui_TurbulenceDialog


class TurbulenceModelDialog(ResizableDialog):
    def __init__(self, parent):
        super().__init__(parent)
        self._ui = Ui_TurbulenceDialog()
        self._ui.setupUi(self)

        self._modelRadios = EnumButtonGroup()

        self._kEpsilonModelRadios = EnumButtonGroup()
        self._nearWallTreatmentRadios = EnumButtonGroup()

        self._RANSModelRadios = EnumButtonGroup()
        self._shieldingFunctionsRadios = EnumButtonGroup()
        self._DESLengthScaleModelRadios = EnumButtonGroup()

        self._subgridScaleModelRadios = EnumButtonGroup()
        self._LESLengthScaleModelRadios = EnumButtonGroup()

<<<<<<< HEAD
        self._db = coredb.CoreDB()
        self._xpath = TurbulenceModelsDB.TURBULENCE_MODELS_XPATH
=======
        self._xpath = ModelsDB.TURBULENCE_MODELS_XPATH
>>>>>>> a1aa2c9c

        self._modelRadios.addEnumButton(self._ui.inviscid,        TurbulenceModel.INVISCID)
        self._modelRadios.addEnumButton(self._ui.laminar,         TurbulenceModel.LAMINAR)
        self._modelRadios.addEnumButton(self._ui.spalartAllmaras, TurbulenceModel.SPALART_ALLMARAS)
        self._modelRadios.addEnumButton(self._ui.kEpsilon,        TurbulenceModel.K_EPSILON)
        self._modelRadios.addEnumButton(self._ui.kOmega,          TurbulenceModel.K_OMEGA)
        self._modelRadios.addEnumButton(self._ui.DES,             TurbulenceModel.DES)
        self._modelRadios.addEnumButton(self._ui.LES,             TurbulenceModel.LES)

        self._kEpsilonModelRadios.addEnumButton(self._ui.standard,   KEpsilonModel.STANDARD)
        self._kEpsilonModelRadios.addEnumButton(self._ui.RNG,        KEpsilonModel.RNG)
        self._kEpsilonModelRadios.addEnumButton(self._ui.realizable, KEpsilonModel.REALIZABLE)

        self._nearWallTreatmentRadios.addEnumButton(self._ui.standardWallFunction,  NearWallTreatment.STANDARD_WALL_FUNCTIONS)
        self._nearWallTreatmentRadios.addEnumButton(self._ui.enhancedWallTreatment, NearWallTreatment.ENHANCED_WALL_TREATMENT)

        self._RANSModelRadios.addEnumButton(self._ui.RANSSpalartAllmaras,   RANSModel.SPALART_ALLMARAS)
        self._RANSModelRadios.addEnumButton(self._ui.RANSKOmegaSST,         RANSModel.K_OMEGA_SST)

        self._shieldingFunctionsRadios.addEnumButton(self._ui.DDES, ShieldingFunctions.DDES)
        self._shieldingFunctionsRadios.addEnumButton(self._ui.IDDES, ShieldingFunctions.IDDES)

        self._DESLengthScaleModelRadios.addEnumButton(self._ui.DESCubeRootVolume, LengthScaleModel.CUBE_ROOT_VOLUME)
        self._DESLengthScaleModelRadios.addEnumButton(self._ui.DESVanDriest, LengthScaleModel.VAN_DRIEST)
        self._DESLengthScaleModelRadios.addEnumButton(self._ui.DESSmooth, LengthScaleModel.SMOOTH)

        self._subgridScaleModelRadios.addEnumButton(self._ui.smagorinskyLilly,          SubgridScaleModel.SMAGORINSKY)
        self._subgridScaleModelRadios.addEnumButton(self._ui.WALE,                      SubgridScaleModel.WALE)
        self._subgridScaleModelRadios.addEnumButton(self._ui.kineticEnergyTransport,    SubgridScaleModel.DYNAMIC_KEQN)
        self._subgridScaleModelRadios.addEnumButton(self._ui.oneEquationEddyViscosity,  SubgridScaleModel.KEQN)

        self._LESLengthScaleModelRadios.addEnumButton(self._ui.LESCubeRootVolume, LengthScaleModel.CUBE_ROOT_VOLUME)
        self._LESLengthScaleModelRadios.addEnumButton(self._ui.LESVanDriest, LengthScaleModel.VAN_DRIEST)
        self._LESLengthScaleModelRadios.addEnumButton(self._ui.LESSmooth, LengthScaleModel.SMOOTH)

        self._ui.LES.setEnabled(GeneralDB.isTimeTransient())
        self._ui.DES.setEnabled(GeneralDB.isTimeTransient())

        if not ModelsDB.isSpeciesModelOn():
            self._ui.schmidtNumber.hide()

        self._connectSignalsSlots()
        self._load()

    def _connectSignalsSlots(self):
        self._modelRadios.dataChecked.connect(self._modelChanged)
        self._kEpsilonModelRadios.dataChecked.connect(self._kEpsilonModelChanged)
        self._nearWallTreatmentRadios.dataChecked.connect(self._nearWallTreatmentChanged)
        self._RANSModelRadios.dataChecked.connect(self._RANSModelChanged)
        self._ui.delayedDES.stateChanged.connect(self._delayedDESChanged)
        self._shieldingFunctionsRadios.dataChecked.connect(self._updateDESLengthScaleModelVisibility)
        self._subgridScaleModelRadios.dataChecked.connect(self._updateLESConstantsVisibility)
        self._ui.ok.clicked.connect(self._accept)

    @qasync.asyncSlot()
    async def _accept(self):
        try:
            with coredb.CoreDB() as db:
                model = self._modelRadios.checkedData()
                TurbulenceModelsDB.updateModel(db, model)

                if model in TurbulenceRasModels:
                    if model == TurbulenceModel.K_EPSILON:
                        kEpsilonModel = self._kEpsilonModelRadios.checkedData()
                        db.setValue(self._xpath + '/k-epsilon/model', kEpsilonModel.value)

                        if kEpsilonModel == KEpsilonModel.REALIZABLE:
                            nearWallTreatment = self._nearWallTreatmentRadios.checkedData()
                            db.setValue(self._xpath + '/k-epsilon/realizable/nearWallTreatment',
                                          nearWallTreatment.value, self.tr('Near-wall Treatment'))
                            if nearWallTreatment == NearWallTreatment.ENHANCED_WALL_TREATMENT:
                                db.setValue(self._xpath + '/k-epsilon/realizable/threshold',
                                              self._ui.threshold.text(), self.tr('Reynolds Threshold'))
                                db.setValue(self._xpath + '/k-epsilon/realizable/blendingWidth',
                                              self._ui.blendingWidth.text(), self.tr('Reynolds Blending Width'))
                    elif model == TurbulenceModel.K_OMEGA:
                        db.setValue(self._xpath + '/k-omega/model', KOmegaModel.SST.value, None)

                    db.setValue(self._xpath + '/energyPrandtlNumber',
                                  self._ui.energyPrandtlNumber.text(), self.tr('Energy PrandtlNumber'))
                    db.setValue(self._xpath + '/wallPrandtlNumber',
                                  self._ui.wallPrandtlNumber.text(), self.tr('Wall PrandtlNumber'))
                elif model == TurbulenceModel.DES:
                    ransModel = self._RANSModelRadios.checkedData()
                    db.setValue(self._xpath + '/des/RANSModel', ransModel.value, None)
                    if ransModel == RANSModel.SPALART_ALLMARAS:
                        db.setValue(self._xpath + '/des/spalartAllmarasOptions/lowReDamping',
                                      'true' if self._ui.lowReDamping.isChecked() else 'false', None)
                        db.setValue(self._xpath + '/des/modelConstants/DES', self._ui.cDES.text(),
                                      self.tr('DES Model Constants'))
                    elif ransModel == RANSModel.K_OMEGA_SST:
                        db.setValue(self._xpath + '/des/modelConstants/DESKOmega', self._ui.cDESKOmega.text(),
                                      self.tr('k-omega DES Model Constants'))
                        db.setValue(self._xpath + '/des/modelConstants/DESKEpsilon', self._ui.cDESKEpsilon.text(),
                                      self.tr('k-epsilon DES Model Constants'))

                    delayedDES = self._ui.delayedDES.isChecked()
                    db.setValue(self._xpath + '/des/DESOptions/delayedDES', 'true' if delayedDES else 'false', None)
                    shieldingFunctions = None
                    if delayedDES:
                        shieldingFunctions = self._shieldingFunctionsRadios.checkedData()
                        db.setValue(self._xpath + '/des/shieldingFunctions',
                                      shieldingFunctions.value, None)
                    if shieldingFunctions != ShieldingFunctions.IDDES:
                        db.setValue(self._xpath + '/des/lengthScaleModel',
                                      self._DESLengthScaleModelRadios.checkedData().value, None)
                elif model == TurbulenceModel.LES:
                    subgridScaleModel = self._subgridScaleModelRadios.checkedData()
                    db.setValue(self._xpath + '/les/subgridScaleModel', subgridScaleModel.value, None)
                    db.setValue(self._xpath + '/les/lengthScaleModel',
                                  self._LESLengthScaleModelRadios.checkedData().value, None)

                    if subgridScaleModel == SubgridScaleModel.DYNAMIC_KEQN:
                        db.setValue(self._xpath + '/les/modelConstants/k', self._ui.ck.text(),
                                      self.tr('LES Model Constants k'))
                        db.setValue(self._xpath + '/les/modelConstants/e', self._ui.ce.text(),
                                      self.tr('LES Model Constants e'))
                    elif subgridScaleModel == SubgridScaleModel.WALE:
                        db.setValue(self._xpath + '/les/modelConstants/w', self._ui.cw.text(),
                                      self.tr('LES Model Constants w'))

                if ModelsDB.isSpeciesModelOn():
                    db.setValue(self._xpath + '/turbulentSchmidtNumber', self._ui.turbulentSchmidtNumber.text(),
                                  self.tr('Turbulent Schmidt Number'))

                super().accept()
        except ConfigurationException as ex:
            await AsyncMessageBox().information(self, self.tr('Model Change Failed'), str(ex))
        except ValueException as ve:
            await AsyncMessageBox().information(self, self.tr('Input Error'), dbErrorToMessage(ve))

    def _load(self):
        db = coredb.CoreDB()

        self._modelRadios.setCheckedData(TurbulenceModel(db.getValue(self._xpath + '/model')))
        self._kEpsilonModelRadios.setCheckedData(KEpsilonModel(db.getValue(self._xpath + '/k-epsilon/model')))
        self._nearWallTreatmentRadios.setCheckedData(
            NearWallTreatment(db.getValue(self._xpath + '/k-epsilon/realizable/nearWallTreatment')))

        self._RANSModelRadios.setCheckedData(RANSModel(db.getValue(self._xpath + '/des/RANSModel')))
        self._ui.lowReDamping.setChecked(
            db.getValue(self._xpath + '/des/spalartAllmarasOptions/lowReDamping') == 'true')
        self._ui.delayedDES.setChecked(db.getValue(self._xpath + '/des/DESOptions/delayedDES') == 'true')
        self._shieldingFunctionsRadios.setCheckedData(
            ShieldingFunctions(db.getValue(self._xpath + '/des/shieldingFunctions')))
        self._DESLengthScaleModelRadios.setCheckedData(
            LengthScaleModel(db.getValue(self._xpath + '/des/lengthScaleModel')))

        self._subgridScaleModelRadios.setCheckedData(
            SubgridScaleModel(db.getValue(self._xpath + '/les/subgridScaleModel')))
        self._LESLengthScaleModelRadios.setCheckedData(
            LengthScaleModel(db.getValue(self._xpath + '/les/lengthScaleModel')))

        self._ui.energyPrandtlNumber.setText(db.getValue(self._xpath + '/energyPrandtlNumber'))
        self._ui.wallPrandtlNumber.setText(db.getValue(self._xpath + '/wallPrandtlNumber'))

        self._ui.threshold.setText(db.getValue(self._xpath + '/k-epsilon/realizable/threshold'))
        self._ui.blendingWidth.setText(db.getValue(self._xpath + '/k-epsilon/realizable/blendingWidth'))

        self._ui.cDES.setText(db.getValue(self._xpath + '/des/modelConstants/DES'))
        self._ui.cDESKEpsilon.setText(db.getValue(self._xpath + '/des/modelConstants/DESKEpsilon'))
        self._ui.cDESKOmega.setText(db.getValue(self._xpath + '/des/modelConstants/DESKOmega'))

        self._ui.ck.setText(db.getValue(self._xpath + '/les/modelConstants/k'))
        self._ui.ce.setText(db.getValue(self._xpath + '/les/modelConstants/e'))
        self._ui.cw.setText(db.getValue(self._xpath + '/les/modelConstants/w'))

        if ModelsDB.isSpeciesModelOn():
            self._ui.turbulentSchmidtNumber.setText(db.getValue(self._xpath + '/turbulentSchmidtNumber'))

        self._delayedDESChanged()

    def _modelChanged(self, model):
        self._ui.kEpsilonModel.setVisible(model == TurbulenceModel.K_EPSILON)
        self._ui.kOmegaModel.setVisible(model == TurbulenceModel.K_OMEGA)
        self._ui.LESModel.setVisible(model == TurbulenceModel.LES)
        self._ui.DESModel.setVisible(model == TurbulenceModel.DES)

        self._ui.RASModelConstants.setVisible(model in TurbulenceRasModels)
        self._ui.DESModelConstants.setVisible(model == TurbulenceModel.DES)

        self._updateReynoldsParametersVisibility()
        self._updateLESConstantsVisibility()

    def _kEpsilonModelChanged(self, model):
        self._ui.nearWallTreatment.setVisible(model == KEpsilonModel.REALIZABLE)
        self._updateReynoldsParametersVisibility()

    def _nearWallTreatmentChanged(self):
        self._updateReynoldsParametersVisibility()

    def _RANSModelChanged(self, model):
        self._ui.sparlartAllmarasOptions.setVisible(model == RANSModel.SPALART_ALLMARAS)
        self._ui.DESConstantsLayout.setRowVisible(self._ui.cDES, model == RANSModel.SPALART_ALLMARAS)
        self._ui.DESConstantsLayout.setRowVisible(self._ui.cDESKOmega, model == RANSModel.K_OMEGA_SST)
        self._ui.DESConstantsLayout.setRowVisible(self._ui.cDESKEpsilon, model == RANSModel.K_OMEGA_SST)

    def _delayedDESChanged(self):
        self._ui.shieldingFunctions.setVisible(self._ui.delayedDES.isChecked())
        self._updateDESLengthScaleModelVisibility()

    def _updateReynoldsParametersVisibility(self):
        isActive = self._isEnhancedWallTreatmentActive()
        self._ui.reynoldsGroup.setVisible(isActive)

    def _isEnhancedWallTreatmentActive(self) -> bool:
        return (self._ui.kEpsilon.isChecked()
                and self._ui.realizable.isChecked()
                and self._ui.enhancedWallTreatment.isChecked())

    def _updateDESLengthScaleModelVisibility(self):
        self._ui.DESLengthScaleModel.setVisible(
            not self._ui.delayedDES.isChecked() or not self._ui.IDDES.isChecked())

    def _updateLESConstantsVisibility(self):
        if self._modelRadios.checkedData() != TurbulenceModel.LES:
            self._ui.LESModelConstants.hide()
            return

        model = self._subgridScaleModelRadios.checkedData()
        self._ui.LESModelConstants.setVisible(model != SubgridScaleModel.DYNAMIC_KEQN)
        self._ui.LESConstantsLayout.setRowVisible(self._ui.cw, model == SubgridScaleModel.WALE)<|MERGE_RESOLUTION|>--- conflicted
+++ resolved
@@ -36,12 +36,8 @@
         self._subgridScaleModelRadios = EnumButtonGroup()
         self._LESLengthScaleModelRadios = EnumButtonGroup()
 
-<<<<<<< HEAD
         self._db = coredb.CoreDB()
-        self._xpath = TurbulenceModelsDB.TURBULENCE_MODELS_XPATH
-=======
         self._xpath = ModelsDB.TURBULENCE_MODELS_XPATH
->>>>>>> a1aa2c9c
 
         self._modelRadios.addEnumButton(self._ui.inviscid,        TurbulenceModel.INVISCID)
         self._modelRadios.addEnumButton(self._ui.laminar,         TurbulenceModel.LAMINAR)
