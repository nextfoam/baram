#!/usr/bin/env python
# -*- coding: utf-8 -*-

import qasync

from widgets.async_message_box import AsyncMessageBox

from baramFlow.coredb import coredb
from baramFlow.coredb.configuraitions import ConfigurationException
from baramFlow.coredb.material_db import MaterialDB
from baramFlow.coredb.material_schema import Phase, MaterialType
from baramFlow.coredb.material_schema import Specification, ViscositySpecification, DensitySpecification
from baramFlow.coredb.models_db import ModelsDB
from baramFlow.coredb.turbulence_model_db import TurbulenceModel, TurbulenceModelsDB
from baramFlow.view.widgets.number_input_dialog import PolynomialDialog
from baramFlow.view.widgets.resizable_dialog import ResizableDialog
from .material_dialog_ui import Ui_MaterialDialog
from .viscosity_carreau_dialog import ViscosityCarreauDialog
from .viscosity_cross_dialog import ViscosityCrossDialog
from .viscosity_herschel_bulkley_dialog import ViscosityHerschelBulkleyDialog
from .viscosity_non_newtonian_power_law_dialog import ViscosityNonNewtonianPowerLawDialog


class MaterialDialog(ResizableDialog):
    def __init__(self, parent, mid: str):
        super().__init__(parent)
        self._ui = Ui_MaterialDialog()
        self._ui.setupUi(self)

        self._mid: str = mid
        self._xpath = MaterialDB.getXPath(mid)
        self._name = None
        self._type = MaterialDB.getType(self._mid)
        db = coredb.CoreDB()
        self._phase = Phase(db.getValue(self._xpath + '/phase'))
        self._polynomialDensity = None
        self._polynomialSpecificHeat = None
        self._polynomialThermalConductivity = None
        self._polynomialDialog = None
        self._viscosities = None

        layout = self._ui.properties.layout()
        layout.setRowVisible(self._ui.molecularWeight, self._phase != Phase.SOLID)
        layout.setRowVisible(self._ui.absorptionCoefficient, self._phase == Phase.GAS)
        layout.setRowVisible(self._ui.saturationPressure, self._phase == Phase.LIQUID)
        layout.setRowVisible(self._ui.emissivity, self._phase == Phase.SOLID)

        if self._phase != Phase.GAS:
            layout = self._ui.viscosityGroup.layout()
            layout.removeRow(self._ui.sutherlandCoefficient)
            layout.removeRow(self._ui.sutherlandTemperature)

        self._ui.viscosityGroup.setVisible(
            self._phase != Phase.SOLID and TurbulenceModelsDB.getModel() != TurbulenceModel.INVISCID)

        self._connectSignalsSlots()
        self._load()

    def _load(self):
        self._name = MaterialDB.getName(self._mid)
        self._ui.name.setText(self._name)
<<<<<<< HEAD
        #
        # specXPath = (MaterialDB.getXPath(self._db.getValue(self._xpath + '/specie/mixture'))
        #              if self._type == MaterialType.SPECIE else self._xpath)

        viscositySpecification = (
            None if self._phase == Phase.SOLID
            else ViscositySpecification(self._db.getValue(self._xpath + '/viscosity/specification')))
=======
        db = coredb.CoreDB()

        specXPath = (MaterialDB.getXPath(db.getValue(self._xpath + '/specie/mixture'))
                     if self._type == MaterialType.SPECIE else self._xpath)
>>>>>>> a1aa2c9c

        if ModelsDB.isEnergyModelOn():
<<<<<<< HEAD
            densitySpecification = DensitySpecification(self._db.getValue(self._xpath + '/density/specification'))

            specification = Specification(self._db.getValue(self._xpath + '/specificHeat/specification'))
            self._setupSpecificHeatSpecification(specification)
            self._ui.constantSpecificHeat.setText(self._db.getValue(self._xpath + '/specificHeat/constant'))

            specification = Specification(self._db.getValue(self._xpath + '/thermalConductivity/specification'))
            self._setupThermalConductivitySpecification(specification)
            self._ui.constantThermalConductivity.setText(
                self._db.getValue(self._xpath + '/thermalConductivity/constant'))
=======
            densitySpecification = Specification(db.getValue(specXPath + '/density/specification'))

            specification = Specification(db.getValue(specXPath + '/specificHeat/specification'))
            self._setupSpecificHeatSpecification(specification)
            self._ui.constantSpecificHeat.setText(db.getValue(self._xpath + '/specificHeat/constant'))
            self._specificHeatTypeChanged()

            if self._phase != Phase.SOLID:
                viscositySpecification = Specification(db.getValue(specXPath + '/viscosity/specification'))

            specification = (Specification(db.getValue(self._xpath + '/thermalConductivity/specification'))
                             if self._type == MaterialType.NONMIXTURE else viscositySpecification)
            self._setupThermalConductivitySpecification(specification)
            self._ui.constantThermalConductivity.setText(db.getValue(self._xpath + '/thermalConductivity/constant'))
            self._thermalConductivityTypeChanged()
>>>>>>> a1aa2c9c

            if self._phase == Phase.SOLID:
                self._ui.emissivity.setText(db.getValue(self._xpath + '/emissivity'))
            else:
                self._ui.molecularWeight.setText(db.getValue(self._xpath + '/molecularWeight'))
                if self._phase == Phase.GAS:
                    self._ui.absorptionCoefficient.setText(db.getValue(self._xpath + '/absorptionCoefficient'))
                elif self._phase == Phase.LIQUID:
                    self._ui.saturationPressure.setText(db.getValue(self._xpath + '/saturationPressure'))
        else:
            densitySpecification = DensitySpecification.CONSTANT
            if TurbulenceModelsDB.getModel() != TurbulenceModel.LAMINAR:
                viscositySpecification = ViscositySpecification.CONSTANT
                self._ui.viscosityType.setEnabled(False)

            self._ui.densityType.setEnabled(False)
            self._ui.specificHeat.hide()
            self._ui.thermalConductivity.hide()
            self._ui.properties.hide()

        self._setupDensitySpecification(densitySpecification)
        self._ui.constantDensity.setText(db.getValue(self._xpath + '/density/constant'))
        if self._phase == Phase.GAS:
            self._ui.criticalTemperature.setText(
                db.getValue(self._xpath + '/density/pengRobinsonParameters/criticalTemperature'))
            self._ui.criticalPressure.setText(
                db.getValue(self._xpath + '/density/pengRobinsonParameters/criticalPressure'))
            self._ui.criticalSpecificVolume.setText(
                db.getValue(self._xpath + '/density/pengRobinsonParameters/criticalSpecificVolume'))
            self._ui.acentricFactor.setText(
<<<<<<< HEAD
                self._db.getValue(self._xpath + '/density/pengRobinsonParameters/acentricFactor'))
=======
                db.getValue(self._xpath + '/density/pengRobinsonParameters/acentricFactor'))
        self._densityTypeChanged()
>>>>>>> a1aa2c9c

        if self._phase != Phase.SOLID:
            self._setupViscositySpecification(viscositySpecification)
            self._ui.constantViscosity.setText(db.getValue(self._xpath + '/viscosity/constant'))
            if self._phase == Phase.GAS:
                self._ui.sutherlandCoefficient.setText(
                    db.getValue(self._xpath + '/viscosity/sutherland/coefficient'))
                self._ui.sutherlandTemperature.setText(
<<<<<<< HEAD
                    self._db.getValue(self._xpath + '/viscosity/sutherland/temperature'))
=======
                    db.getValue(self._xpath + '/viscosity/sutherland/temperature'))
            self._viscosityTypeChanged()
>>>>>>> a1aa2c9c

        self._polynomialDensity = None
        self._polynomialSpecificHeat = None
        self._viscosities = {
            ViscositySpecification.POLYNOMIAL: None,
            ViscositySpecification.CROSS_POWER_LAW: None,
            ViscositySpecification.HERSCHEL_BULKLEY: None,
            ViscositySpecification.BIRD_CARREAU: None,
            ViscositySpecification.POWER_LAW: None
        }
        self._polynomialThermalConductivity = None
        self._polynomialDialog = None

    @qasync.asyncSlot()
    async def _accept(self):
        name = self._ui.name.text().strip()
        if name != self._name and MaterialDB.isMaterialExists(name):
            await AsyncMessageBox().information(self, self.tr('Input Error'),
                                                self.tr(f'Material name "{name}" is already exists.'))
            return

<<<<<<< HEAD
        try:
            with coredb.CoreDB() as db:
                db.setValue(self._xpath + '/name', name, self.tr('Name'))

                specification = self._ui.densityType.currentData()
                db.setValue(self._xpath + '/density/specification', specification.value, None)
                if specification == DensitySpecification.CONSTANT:
                    db.setValue(self._xpath + '/density/constant', self._ui.constantDensity.text(),
                                self.tr('Density Value'))
                elif specification == DensitySpecification.POLYNOMIAL:
                    if self._polynomialDensity:
                        db.setValue(self._xpath + '/density/polynomial',
                                      self._polynomialDensity, self.tr('Density Polynomial'))
                    elif self._db.getValue(self._xpath + '/density/polynomial') == '':
=======
        db = coredb.CoreDB()
        writer = CoreDBWriter()

        writer.append(self._xpath + '/name', name, self.tr('Name'))

        specification = self._ui.densityType.currentData()
        writer.append(self._xpath + '/density/specification', specification.value, None)
        if specification == Specification.CONSTANT:
            writer.append(self._xpath + '/density/constant', self._ui.constantDensity.text(), self.tr('Density Value'))
        elif specification == Specification.POLYNOMIAL:
            if self._polynomialDensity:
                writer.append(self._xpath + '/density/polynomial',
                              self._polynomialDensity, self.tr('Density Polynomial'))
            elif db.getValue(self._xpath + '/density/polynomial') == '':
                await AsyncMessageBox().information(self, self.tr('Input Error'), self.tr('Edit Density Polynomial.'))
                return
        elif specification == Specification.REAL_GAS_PENG_ROBINSON:
            writer.append(self._xpath + '/density/constant', self._ui.constantDensity.text(), self.tr('Density Value'))
            writer.append(self._xpath + '/density/pengRobinsonParameters/criticalTemperature',
                          self._ui.criticalTemperature.text(), self.tr('Critical Temperature'))
            writer.append(self._xpath + '/density/pengRobinsonParameters/criticalPressure',
                          self._ui.criticalPressure.text(), self.tr('Critical Pressure'))
            writer.append(self._xpath + '/density/pengRobinsonParameters/criticalSpecificVolume',
                          self._ui.criticalSpecificVolume.text(), self.tr('Critical Specific Volume'))
            writer.append(self._xpath + '/density/pengRobinsonParameters/acentricFactor',
                          self._ui.acentricFactor.text(), self.tr('Acentric Factor'))

        viscositySpecification = None
        if self._phase != Phase.SOLID:
            viscositySpecification = self._ui.viscosityType.currentData()
            writer.append(self._xpath + '/viscosity/specification', viscositySpecification.value, None)
            if viscositySpecification == Specification.CONSTANT:
                writer.append(self._xpath + '/viscosity/constant',
                              self._ui.constantViscosity.text(), self.tr('Viscosity Value'))
            elif viscositySpecification == Specification.SUTHERLAND:
                writer.append(self._xpath + '/viscosity/sutherland/coefficient',
                              self._ui.sutherlandCoefficient.text(), self.tr('Sutherland Coefficient'))
                writer.append(self._xpath + '/viscosity/sutherland/temperature',
                              self._ui.sutherlandTemperature.text(), self.tr('Sutherland Temperature'))
            elif viscositySpecification == Specification.POLYNOMIAL:
                if self._polynomialViscosity:
                    writer.append(self._xpath + '/viscosity/polynomial',
                                  self._polynomialViscosity, self.tr('Viscosity Polynomial'))
                elif db.getValue(self._xpath + '/viscosity/polynomial') == '':
                    await AsyncMessageBox().information(self, self.tr('Input Error'),
                                                        self.tr('Edit Viscosity Polynomial.'))
                    return

        if ModelsDB.isEnergyModelOn():
            specification = self._ui.specificHeatType.currentData()
            writer.append(self._xpath + '/specificHeat/specification', specification.value, None)
            if specification == Specification.CONSTANT:
                writer.append(self._xpath + '/specificHeat/constant',
                              self._ui.constantSpecificHeat.text(), self.tr('Specific Heat Value'))
            elif specification == Specification.POLYNOMIAL:
                if self._polynomialSpecificHeat:
                    writer.append(self._xpath + '/specificHeat/polynomial',
                                  self._polynomialSpecificHeat, self.tr('Specific Heat Polynomial'))
                elif db.getValue(self._xpath + '/specificHeat/polynomial') == '':
                    await AsyncMessageBox().information(self, self.tr('Input Error'),
                                                        self.tr('Edit Specific Heat Polynomial.'))
                    return

            if viscositySpecification != Specification.SUTHERLAND:
                specification = self._ui.thermalConductivityType.currentData()
                writer.append(self._xpath + '/thermalConductivity/specification', specification.value, None)
                if specification == Specification.CONSTANT:
                    writer.append(self._xpath + '/thermalConductivity/constant',
                                  self._ui.constantThermalConductivity.text(), self.tr('Thermal Conductivity Value'))
                elif specification == Specification.POLYNOMIAL:
                    if self._polynomialThermalConductivity:
                        writer.append(self._xpath + '/thermalConductivity/polynomial',
                                      self._polynomialThermalConductivity, self.tr('Thermal Conductivity Polynomial'))
                    elif db.getValue(self._xpath + '/thermalConductivity/polynomial') == '':
>>>>>>> a1aa2c9c
                        await AsyncMessageBox().information(self, self.tr('Input Error'),
                                                            self.tr('Edit Density Polynomial.'))
                        return
                elif specification == DensitySpecification.REAL_GAS_PENG_ROBINSON:
                    db.setValue(self._xpath + '/density/constant', self._ui.constantDensity.text(),
                                self.tr('Density Value'))
                    db.setValue(self._xpath + '/density/pengRobinsonParameters/criticalTemperature',
                                  self._ui.criticalTemperature.text(), self.tr('Critical Temperature'))
                    db.setValue(self._xpath + '/density/pengRobinsonParameters/criticalPressure',
                                  self._ui.criticalPressure.text(), self.tr('Critical Pressure'))
                    db.setValue(self._xpath + '/density/pengRobinsonParameters/criticalSpecificVolume',
                                  self._ui.criticalSpecificVolume.text(), self.tr('Critical Specific Volume'))
                    db.setValue(self._xpath + '/density/pengRobinsonParameters/acentricFactor',
                                  self._ui.acentricFactor.text(), self.tr('Acentric Factor'))

                viscositySpecification = None
                if self._phase != Phase.SOLID:
                    viscositySpecification = self._ui.viscosityType.currentData()
                    db.setValue(self._xpath + '/viscosity/specification', viscositySpecification.value, None)
                    if viscositySpecification == ViscositySpecification.CONSTANT:
                        db.setValue(self._xpath + '/viscosity/constant',
                                      self._ui.constantViscosity.text(), self.tr('Viscosity Value'))
                    elif viscositySpecification == ViscositySpecification.SUTHERLAND:
                        db.setValue(self._xpath + '/viscosity/sutherland/coefficient',
                                      self._ui.sutherlandCoefficient.text(), self.tr('Sutherland Coefficient'))
                        db.setValue(self._xpath + '/viscosity/sutherland/temperature',
                                      self._ui.sutherlandTemperature.text(), self.tr('Sutherland Temperature'))
                    else:
                        viscosity = self._viscosities[viscositySpecification]
                        if viscositySpecification == ViscositySpecification.POLYNOMIAL:
                            if viscosity:
                                db.setValue(self._xpath + '/viscosity/polynomial', viscosity,
                                            self.tr('Viscosity Polynomial'))
                            elif self._db.getValue(self._xpath + '/viscosity/polynomial') == '':
                                await AsyncMessageBox().information(self, self.tr('Input Error'),
                                                                    self.tr('Edit Viscosity Polynomial.'))
                                return
                        elif viscosity:
                            properties = []
                            if viscositySpecification == ViscositySpecification.CROSS_POWER_LAW:
                                properties.append(('/viscosity/cross/zeroShearViscosity', viscosity.zeroShearViscosity))
                                properties.append(
                                    ('/viscosity/cross/infiniteShearViscosity', viscosity.infiniteShearViscosity))
                                properties.append(('/viscosity/cross/naturalTime', viscosity.naturalTime))
                                properties.append(('/viscosity/cross/powerLawIndex', viscosity.powerLawIndex))
                            elif viscositySpecification == ViscositySpecification.HERSCHEL_BULKLEY:
                                properties.append(
                                    ('/viscosity/herschelBulkley/zeroShearViscosity', viscosity.zeroShearViscosity))
                                properties.append(
                                    ('/viscosity/herschelBulkley/yieldStressThreshold', viscosity.yieldStressThreshold))
                                properties.append(
                                    ('/viscosity/herschelBulkley/consistencyIndex', viscosity.consistencyIndex))
                                properties.append(('/viscosity/herschelBulkley/powerLawIndex', viscosity.powerLawIndex))
                            elif viscositySpecification == ViscositySpecification.BIRD_CARREAU:
                                properties.append(
                                    ('/viscosity/carreau/zeroShearViscosity', viscosity.zeroShearViscosity))
                                properties.append(
                                    ('/viscosity/carreau/infiniteShearViscosity', viscosity.infiniteShearViscosity))
                                properties.append(('/viscosity/carreau/relaxationTime', viscosity.relaxationTime))
                                properties.append(('/viscosity/carreau/powerLawIndex', viscosity.powerLawIndex))
                                properties.append(('/viscosity/carreau/linearityDeviation',
                                                   viscosity.linearityDeviation))
                            elif viscositySpecification == ViscositySpecification.POWER_LAW:
                                properties.append(
                                    ('/viscosity/nonNewtonianPowerLaw/maximumViscosity', viscosity.maximumViscosity))
                                properties.append(
                                    ('/viscosity/nonNewtonianPowerLaw/minimumViscosity', viscosity.minimumViscosity))
                                properties.append(
                                    ('/viscosity/nonNewtonianPowerLaw/consistencyIndex', viscosity.consistencyIndex))
                                properties.append(
                                    ('/viscosity/nonNewtonianPowerLaw/powerLawIndex', viscosity.powerLawIndex))

                            if self._type == MaterialType.SPECIE:
                                mixture = MaterialDB.getMixture(self._mid)
                                xpath = MaterialDB.getXPath(mixture)
                                for subXPath, value in properties:
                                    db.setValue(xpath + subXPath, value)

                                for mid in MaterialDB.getSpecies(mixture):
                                    xpath = MaterialDB.getXPath(mid)
                                    for subXPath, value in properties:
                                        db.setValue(xpath + subXPath, value)
                            else:
                                for subXPath, value in properties:
                                    db.setValue(self._xpath + subXPath, value)

                if ModelsDB.isEnergyModelOn():
                    specification = self._ui.specificHeatType.currentData()
                    db.setValue(self._xpath + '/specificHeat/specification', specification.value, None)
                    if specification == Specification.CONSTANT:
                        db.setValue(self._xpath + '/specificHeat/constant',
                                      self._ui.constantSpecificHeat.text(), self.tr('Specific Heat Value'))
                    elif specification == Specification.POLYNOMIAL:
                        if self._polynomialSpecificHeat:
                            db.setValue(self._xpath + '/specificHeat/polynomial',
                                          self._polynomialSpecificHeat, self.tr('Specific Heat Polynomial'))
                        elif self._db.getValue(self._xpath + '/specificHeat/polynomial') == '':
                            await AsyncMessageBox().information(self, self.tr('Input Error'),
                                                                self.tr('Edit Specific Heat Polynomial.'))
                            return

                    if viscositySpecification != ViscositySpecification.SUTHERLAND:
                        specification = self._ui.thermalConductivityType.currentData()
                        db.setValue(self._xpath + '/thermalConductivity/specification', specification.value, None)
                        if specification == Specification.CONSTANT:
                            db.setValue(
                                self._xpath + '/thermalConductivity/constant',
                                self._ui.constantThermalConductivity.text(), self.tr('Thermal Conductivity Value'))
                        elif specification == Specification.POLYNOMIAL:
                            if self._polynomialThermalConductivity:
                                db.setValue(self._xpath + '/thermalConductivity/polynomial',
                                            self._polynomialThermalConductivity,
                                            self.tr('Thermal Conductivity Polynomial'))
                            elif self._db.getValue(self._xpath + '/thermalConductivity/polynomial') == '':
                                await AsyncMessageBox().information(self, self.tr('Input Error'),
                                                                    self.tr('Edit Thermal Conductivity Polynomial.'))
                                return

                    if self._phase == Phase.SOLID:
                        db.setValue(self._xpath + '/emissivity', self._ui.emissivity.text(), self.tr('Emissivity'))
                    else:
                        db.setValue(self._xpath + '/molecularWeight',
                                      self._ui.molecularWeight.text(), self.tr('Molecular Weight'))
                        if self._phase == Phase.GAS:
                            db.setValue(self._xpath + '/absorptionCoefficient',
                                          self._ui.absorptionCoefficient.text(), self.tr('Absorption Coefficient'))
                        elif self._phase == Phase.LIQUID:
                            db.setValue(self._xpath + '/saturationPressure',
                                          self._ui.saturationPressure.text(), self.tr('Saturation Pressure'))
        
            self.accept()
        except ConfigurationException as ex:
            await AsyncMessageBox().information(self, self.tr('Model Change Failed'), str(ex))

    def _setupDensitySpecification(self, spec):
        if self._type == MaterialType.SPECIE:
            self._setupSpecificationCombo(self._ui.densityType, [spec])
            self._ui.densityType.setEnabled(False)
        else:
            if self._phase == Phase.GAS:
                self._setupSpecificationCombo(
                    self._ui.densityType, [
                        DensitySpecification.CONSTANT,
                        DensitySpecification.PERFECT_GAS,
                        DensitySpecification.POLYNOMIAL
                    ]
                )
            else:
                self._setupSpecificationCombo(
                    self._ui.densityType, [
                        DensitySpecification.CONSTANT,
                    ]
                )

        self._ui.densityType.setCurrentData(spec)

    def _setupSpecificHeatSpecification(self, spec):
        if self._type == MaterialType.SPECIE:
            self._setupSpecificationCombo(self._ui.specificHeatType, [spec])
            self._ui.specificHeatType.setEnabled(False)
        else:
            self._setupSpecificationCombo(
                self._ui.specificHeatType, [
                    Specification.CONSTANT,
                    Specification.POLYNOMIAL
                ]
            )

        self._ui.specificHeatType.setCurrentData(spec)

    def _setupViscositySpecification(self, spec):
        if self._type == MaterialType.SPECIE:
            self._setupSpecificationCombo(self._ui.viscosityType, [spec])
            self._ui.viscosityType.setEnabled(False)
        else:
            if self._phase == Phase.LIQUID and TurbulenceModelsDB.getModel() == TurbulenceModel.LAMINAR:
                self._setupSpecificationCombo(
                    self._ui.viscosityType, [
                        ViscositySpecification.CONSTANT,
                        ViscositySpecification.POLYNOMIAL,
                        ViscositySpecification.CROSS_POWER_LAW,
                        ViscositySpecification.HERSCHEL_BULKLEY,
                        ViscositySpecification.BIRD_CARREAU,
                        ViscositySpecification.POWER_LAW
                    ]
                )
            else:   # gas or liquid
                self._setupSpecificationCombo(
                    self._ui.viscosityType, [
                        ViscositySpecification.CONSTANT,
                        ViscositySpecification.SUTHERLAND,
                        ViscositySpecification.POLYNOMIAL,
                    ]
                )

        self._ui.viscosityType.setCurrentData(spec)

    def _setupThermalConductivitySpecification(self, spec):
        if self._type == MaterialType.SPECIE:
            self._setupSpecificationCombo(self._ui.thermalConductivityType, [spec])
            self._ui.thermalConductivityType.setEnabled(False)
        else:
            self._setupSpecificationCombo(
                self._ui.thermalConductivityType, [
                    Specification.CONSTANT,
                    Specification.POLYNOMIAL
                ]
            )

        self._ui.thermalConductivityType.setCurrentData(spec)

    def _setupSpecificationCombo(self, combo, types):
        for t in types:
            combo.addEnumItem(t, MaterialDB.specificationToText(t))

    def _connectSignalsSlots(self):
        self._ui.densityType.currentDataChanged.connect(self._densityTypeChanged)
        self._ui.specificHeatType.currentDataChanged.connect(self._specificHeatTypeChanged)
        self._ui.viscosityType.currentDataChanged.connect(self._viscosityTypeChanged)
        self._ui.thermalConductivityType.currentDataChanged.connect(self._thermalConductivityTypeChanged)
        self._ui.densityEdit.clicked.connect(self._editDensity)
        self._ui.specificHeatEdit.clicked.connect(self._editSpecificHeat)
        self._ui.viscosityEdit.clicked.connect(self._editViscosity)
        self._ui.thermalConductivityEdit.clicked.connect(self._editThermalConductivity)
        self._ui.ok.clicked.connect(self._accept)

    def _densityTypeChanged(self, specification):
        self._ui.densityEdit.setEnabled(specification == DensitySpecification.POLYNOMIAL)
        self._ui.constantDensity.setEnabled(specification == DensitySpecification.CONSTANT)
        self._ui.pengRobinsonParameters.setVisible(specification == DensitySpecification.REAL_GAS_PENG_ROBINSON)

    def _specificHeatTypeChanged(self, specification):
        self._ui.specificHeatEdit.setEnabled(specification == Specification.POLYNOMIAL)
        self._ui.constantSpecificHeat.setEnabled(specification == Specification.CONSTANT)

    @qasync.asyncSlot()
    async def _viscosityTypeChanged(self, specification):
        self._ui.viscosityEdit.setEnabled(specification == ViscositySpecification.POLYNOMIAL
                                          or MaterialDB.isNonNewtonianSpecification(specification))
        self._ui.constantViscosity.setEnabled(specification == ViscositySpecification.CONSTANT)

        if self._phase == Phase.GAS:
            if specification == ViscositySpecification.SUTHERLAND:
                self._ui.sutherlandCoefficient.setEnabled(True)
                self._ui.sutherlandTemperature.setEnabled(True)
                self._ui.thermalConductivity.setEnabled(False)
            else:
                self._ui.sutherlandCoefficient.setEnabled(False)
                self._ui.sutherlandTemperature.setEnabled(False)
                self._ui.thermalConductivity.setEnabled(True)
                self._ui.thermalConductivityType.setCurrentText(self._ui.viscosityType.currentText())
        elif self._phase == Phase.LIQUID:
            if MaterialDB.isNonNewtonianSpecification(specification):
                if ModelsDB.isEnergyModelOn():
                    self._ui.thermalConductivityType.setEnabled(False)
                    self._ui.thermalConductivityType.setCurrentData(Specification.CONSTANT)
            else:
                self._ui.thermalConductivityType.setEnabled(self._type != MaterialType.SPECIE)
                self._ui.thermalConductivityType.setCurrentText(self._ui.viscosityType.currentText())

    def _thermalConductivityTypeChanged(self, specification):
        self._ui.thermalConductivityEdit.setEnabled(specification == Specification.POLYNOMIAL)
        self._ui.constantThermalConductivity.setEnabled(specification == Specification.CONSTANT)
        if not MaterialDB.isNonNewtonianSpecification(self._ui.viscosityType.currentData()):
            self._ui.viscosityType.setCurrentText(self._ui.thermalConductivityType.currentText())

    def _editDensity(self):
        db = coredb.CoreDB()
        if self._polynomialDensity is None:
            self._polynomialDensity = db.getValue(self._xpath + '/density/polynomial')

        self._dialog = PolynomialDialog(self, self.tr('Polynomial Density'), self._polynomialDensity)
        self._dialog.accepted.connect(self._polynomialDensityAccepted)
        self._dialog.open()

    def _editSpecificHeat(self):
        db = coredb.CoreDB()
        if self._polynomialSpecificHeat is None:
            self._polynomialSpecificHeat = db.getValue(self._xpath + '/specificHeat/polynomial')

        self._dialog = PolynomialDialog(self, self.tr('Polynomial Specific Heat'), self._polynomialSpecificHeat)
        self._dialog.accepted.connect(self._polynomialSpeicificHeatAccepted)
        self._dialog.open()

    def _editViscosity(self):
<<<<<<< HEAD
        specification = self._ui.viscosityType.currentData()
        if specification == ViscositySpecification.POLYNOMIAL:
            if self._viscosities[specification] is None:
                self._viscosities[specification] = self._db.getValue(self._xpath + '/viscosity/polynomial')

            self._dialog = PolynomialDialog(self, self.tr('Polynomial Viscosity'), self._viscosities[specification])
        elif specification == ViscositySpecification.CROSS_POWER_LAW:
            self._dialog = ViscosityCrossDialog(self, self._xpath, self._viscosities[specification])
        elif specification == ViscositySpecification.HERSCHEL_BULKLEY:
            self._dialog = ViscosityHerschelBulkleyDialog(self, self._xpath, self._viscosities[specification])
        elif specification == ViscositySpecification.BIRD_CARREAU:
            self._dialog = ViscosityCarreauDialog(self, self._xpath, self._viscosities[specification])
        elif specification == ViscositySpecification.POWER_LAW:
            self._dialog = ViscosityNonNewtonianPowerLawDialog(self, self._xpath, self._viscosities[specification])

        self._dialog.accepted.connect(lambda: self._viscosityEditAccepted(specification))
=======
        db = coredb.CoreDB()
        if self._polynomialViscosity is None:
            self._polynomialViscosity = db.getValue(self._xpath + '/viscosity/polynomial')

        self._dialog = PolynomialDialog(self, self.tr('Polynomial Viscosity'), self._polynomialViscosity)
        self._dialog.accepted.connect(self._polynomialViscosityAccepted)
>>>>>>> a1aa2c9c
        self._dialog.open()

    def _editThermalConductivity(self):
        db = coredb.CoreDB()
        if self._polynomialThermalConductivity is None:
            self._polynomialThermalConductivity = db.getValue(self._xpath + '/thermalConductivity/polynomial')

        self._dialog = PolynomialDialog(self, self.tr('Polynomial Thermal Conductivity'),
                                        self._polynomialThermalConductivity)
        self._dialog.accepted.connect(self._polynomialThermalConductivityAccepted)
        self._dialog.open()

    def _polynomialDensityAccepted(self):
        self._polynomialDensity = self._dialog.getValues()

    def _polynomialSpeicificHeatAccepted(self):
        self._polynomialSpecificHeat = self._dialog.getValues()

    def _viscosityEditAccepted(self, specification):
        self._viscosities[specification] = self._dialog.getValues()

    def _polynomialThermalConductivityAccepted(self):
        self._polynomialThermalConductivity = self._dialog.getValues()<|MERGE_RESOLUTION|>--- conflicted
+++ resolved
@@ -59,50 +59,23 @@
     def _load(self):
         self._name = MaterialDB.getName(self._mid)
         self._ui.name.setText(self._name)
-<<<<<<< HEAD
-        #
-        # specXPath = (MaterialDB.getXPath(self._db.getValue(self._xpath + '/specie/mixture'))
-        #              if self._type == MaterialType.SPECIE else self._xpath)
+        db = coredb.CoreDB()
 
         viscositySpecification = (
             None if self._phase == Phase.SOLID
-            else ViscositySpecification(self._db.getValue(self._xpath + '/viscosity/specification')))
-=======
-        db = coredb.CoreDB()
-
-        specXPath = (MaterialDB.getXPath(db.getValue(self._xpath + '/specie/mixture'))
-                     if self._type == MaterialType.SPECIE else self._xpath)
->>>>>>> a1aa2c9c
+            else ViscositySpecification(db.getValue(self._xpath + '/viscosity/specification')))
 
         if ModelsDB.isEnergyModelOn():
-<<<<<<< HEAD
-            densitySpecification = DensitySpecification(self._db.getValue(self._xpath + '/density/specification'))
-
-            specification = Specification(self._db.getValue(self._xpath + '/specificHeat/specification'))
+            densitySpecification = DensitySpecification(db.getValue(self._xpath + '/density/specification'))
+
+            specification = Specification(db.getValue(self._xpath + '/specificHeat/specification'))
             self._setupSpecificHeatSpecification(specification)
-            self._ui.constantSpecificHeat.setText(self._db.getValue(self._xpath + '/specificHeat/constant'))
-
-            specification = Specification(self._db.getValue(self._xpath + '/thermalConductivity/specification'))
+            self._ui.constantSpecificHeat.setText(db.getValue(self._xpath + '/specificHeat/constant'))
+
+            specification = Specification(db.getValue(self._xpath + '/thermalConductivity/specification'))
             self._setupThermalConductivitySpecification(specification)
             self._ui.constantThermalConductivity.setText(
-                self._db.getValue(self._xpath + '/thermalConductivity/constant'))
-=======
-            densitySpecification = Specification(db.getValue(specXPath + '/density/specification'))
-
-            specification = Specification(db.getValue(specXPath + '/specificHeat/specification'))
-            self._setupSpecificHeatSpecification(specification)
-            self._ui.constantSpecificHeat.setText(db.getValue(self._xpath + '/specificHeat/constant'))
-            self._specificHeatTypeChanged()
-
-            if self._phase != Phase.SOLID:
-                viscositySpecification = Specification(db.getValue(specXPath + '/viscosity/specification'))
-
-            specification = (Specification(db.getValue(self._xpath + '/thermalConductivity/specification'))
-                             if self._type == MaterialType.NONMIXTURE else viscositySpecification)
-            self._setupThermalConductivitySpecification(specification)
-            self._ui.constantThermalConductivity.setText(db.getValue(self._xpath + '/thermalConductivity/constant'))
-            self._thermalConductivityTypeChanged()
->>>>>>> a1aa2c9c
+                db.getValue(self._xpath + '/thermalConductivity/constant'))
 
             if self._phase == Phase.SOLID:
                 self._ui.emissivity.setText(db.getValue(self._xpath + '/emissivity'))
@@ -133,12 +106,7 @@
             self._ui.criticalSpecificVolume.setText(
                 db.getValue(self._xpath + '/density/pengRobinsonParameters/criticalSpecificVolume'))
             self._ui.acentricFactor.setText(
-<<<<<<< HEAD
-                self._db.getValue(self._xpath + '/density/pengRobinsonParameters/acentricFactor'))
-=======
                 db.getValue(self._xpath + '/density/pengRobinsonParameters/acentricFactor'))
-        self._densityTypeChanged()
->>>>>>> a1aa2c9c
 
         if self._phase != Phase.SOLID:
             self._setupViscositySpecification(viscositySpecification)
@@ -147,12 +115,7 @@
                 self._ui.sutherlandCoefficient.setText(
                     db.getValue(self._xpath + '/viscosity/sutherland/coefficient'))
                 self._ui.sutherlandTemperature.setText(
-<<<<<<< HEAD
-                    self._db.getValue(self._xpath + '/viscosity/sutherland/temperature'))
-=======
                     db.getValue(self._xpath + '/viscosity/sutherland/temperature'))
-            self._viscosityTypeChanged()
->>>>>>> a1aa2c9c
 
         self._polynomialDensity = None
         self._polynomialSpecificHeat = None
@@ -174,7 +137,6 @@
                                                 self.tr(f'Material name "{name}" is already exists.'))
             return
 
-<<<<<<< HEAD
         try:
             with coredb.CoreDB() as db:
                 db.setValue(self._xpath + '/name', name, self.tr('Name'))
@@ -188,83 +150,7 @@
                     if self._polynomialDensity:
                         db.setValue(self._xpath + '/density/polynomial',
                                       self._polynomialDensity, self.tr('Density Polynomial'))
-                    elif self._db.getValue(self._xpath + '/density/polynomial') == '':
-=======
-        db = coredb.CoreDB()
-        writer = CoreDBWriter()
-
-        writer.append(self._xpath + '/name', name, self.tr('Name'))
-
-        specification = self._ui.densityType.currentData()
-        writer.append(self._xpath + '/density/specification', specification.value, None)
-        if specification == Specification.CONSTANT:
-            writer.append(self._xpath + '/density/constant', self._ui.constantDensity.text(), self.tr('Density Value'))
-        elif specification == Specification.POLYNOMIAL:
-            if self._polynomialDensity:
-                writer.append(self._xpath + '/density/polynomial',
-                              self._polynomialDensity, self.tr('Density Polynomial'))
-            elif db.getValue(self._xpath + '/density/polynomial') == '':
-                await AsyncMessageBox().information(self, self.tr('Input Error'), self.tr('Edit Density Polynomial.'))
-                return
-        elif specification == Specification.REAL_GAS_PENG_ROBINSON:
-            writer.append(self._xpath + '/density/constant', self._ui.constantDensity.text(), self.tr('Density Value'))
-            writer.append(self._xpath + '/density/pengRobinsonParameters/criticalTemperature',
-                          self._ui.criticalTemperature.text(), self.tr('Critical Temperature'))
-            writer.append(self._xpath + '/density/pengRobinsonParameters/criticalPressure',
-                          self._ui.criticalPressure.text(), self.tr('Critical Pressure'))
-            writer.append(self._xpath + '/density/pengRobinsonParameters/criticalSpecificVolume',
-                          self._ui.criticalSpecificVolume.text(), self.tr('Critical Specific Volume'))
-            writer.append(self._xpath + '/density/pengRobinsonParameters/acentricFactor',
-                          self._ui.acentricFactor.text(), self.tr('Acentric Factor'))
-
-        viscositySpecification = None
-        if self._phase != Phase.SOLID:
-            viscositySpecification = self._ui.viscosityType.currentData()
-            writer.append(self._xpath + '/viscosity/specification', viscositySpecification.value, None)
-            if viscositySpecification == Specification.CONSTANT:
-                writer.append(self._xpath + '/viscosity/constant',
-                              self._ui.constantViscosity.text(), self.tr('Viscosity Value'))
-            elif viscositySpecification == Specification.SUTHERLAND:
-                writer.append(self._xpath + '/viscosity/sutherland/coefficient',
-                              self._ui.sutherlandCoefficient.text(), self.tr('Sutherland Coefficient'))
-                writer.append(self._xpath + '/viscosity/sutherland/temperature',
-                              self._ui.sutherlandTemperature.text(), self.tr('Sutherland Temperature'))
-            elif viscositySpecification == Specification.POLYNOMIAL:
-                if self._polynomialViscosity:
-                    writer.append(self._xpath + '/viscosity/polynomial',
-                                  self._polynomialViscosity, self.tr('Viscosity Polynomial'))
-                elif db.getValue(self._xpath + '/viscosity/polynomial') == '':
-                    await AsyncMessageBox().information(self, self.tr('Input Error'),
-                                                        self.tr('Edit Viscosity Polynomial.'))
-                    return
-
-        if ModelsDB.isEnergyModelOn():
-            specification = self._ui.specificHeatType.currentData()
-            writer.append(self._xpath + '/specificHeat/specification', specification.value, None)
-            if specification == Specification.CONSTANT:
-                writer.append(self._xpath + '/specificHeat/constant',
-                              self._ui.constantSpecificHeat.text(), self.tr('Specific Heat Value'))
-            elif specification == Specification.POLYNOMIAL:
-                if self._polynomialSpecificHeat:
-                    writer.append(self._xpath + '/specificHeat/polynomial',
-                                  self._polynomialSpecificHeat, self.tr('Specific Heat Polynomial'))
-                elif db.getValue(self._xpath + '/specificHeat/polynomial') == '':
-                    await AsyncMessageBox().information(self, self.tr('Input Error'),
-                                                        self.tr('Edit Specific Heat Polynomial.'))
-                    return
-
-            if viscositySpecification != Specification.SUTHERLAND:
-                specification = self._ui.thermalConductivityType.currentData()
-                writer.append(self._xpath + '/thermalConductivity/specification', specification.value, None)
-                if specification == Specification.CONSTANT:
-                    writer.append(self._xpath + '/thermalConductivity/constant',
-                                  self._ui.constantThermalConductivity.text(), self.tr('Thermal Conductivity Value'))
-                elif specification == Specification.POLYNOMIAL:
-                    if self._polynomialThermalConductivity:
-                        writer.append(self._xpath + '/thermalConductivity/polynomial',
-                                      self._polynomialThermalConductivity, self.tr('Thermal Conductivity Polynomial'))
-                    elif db.getValue(self._xpath + '/thermalConductivity/polynomial') == '':
->>>>>>> a1aa2c9c
+                    elif db.getValue(self._xpath + '/density/polynomial') == '':
                         await AsyncMessageBox().information(self, self.tr('Input Error'),
                                                             self.tr('Edit Density Polynomial.'))
                         return
@@ -298,7 +184,7 @@
                             if viscosity:
                                 db.setValue(self._xpath + '/viscosity/polynomial', viscosity,
                                             self.tr('Viscosity Polynomial'))
-                            elif self._db.getValue(self._xpath + '/viscosity/polynomial') == '':
+                            elif db.getValue(self._xpath + '/viscosity/polynomial') == '':
                                 await AsyncMessageBox().information(self, self.tr('Input Error'),
                                                                     self.tr('Edit Viscosity Polynomial.'))
                                 return
@@ -361,7 +247,7 @@
                         if self._polynomialSpecificHeat:
                             db.setValue(self._xpath + '/specificHeat/polynomial',
                                           self._polynomialSpecificHeat, self.tr('Specific Heat Polynomial'))
-                        elif self._db.getValue(self._xpath + '/specificHeat/polynomial') == '':
+                        elif db.getValue(self._xpath + '/specificHeat/polynomial') == '':
                             await AsyncMessageBox().information(self, self.tr('Input Error'),
                                                                 self.tr('Edit Specific Heat Polynomial.'))
                             return
@@ -378,7 +264,7 @@
                                 db.setValue(self._xpath + '/thermalConductivity/polynomial',
                                             self._polynomialThermalConductivity,
                                             self.tr('Thermal Conductivity Polynomial'))
-                            elif self._db.getValue(self._xpath + '/thermalConductivity/polynomial') == '':
+                            elif db.getValue(self._xpath + '/thermalConductivity/polynomial') == '':
                                 await AsyncMessageBox().information(self, self.tr('Input Error'),
                                                                     self.tr('Edit Thermal Conductivity Polynomial.'))
                                 return
@@ -394,7 +280,7 @@
                         elif self._phase == Phase.LIQUID:
                             db.setValue(self._xpath + '/saturationPressure',
                                           self._ui.saturationPressure.text(), self.tr('Saturation Pressure'))
-        
+
             self.accept()
         except ConfigurationException as ex:
             await AsyncMessageBox().information(self, self.tr('Model Change Failed'), str(ex))
@@ -550,11 +436,11 @@
         self._dialog.open()
 
     def _editViscosity(self):
-<<<<<<< HEAD
+        db = coredb.CoreDB()
         specification = self._ui.viscosityType.currentData()
         if specification == ViscositySpecification.POLYNOMIAL:
             if self._viscosities[specification] is None:
-                self._viscosities[specification] = self._db.getValue(self._xpath + '/viscosity/polynomial')
+                self._viscosities[specification] = db.getValue(self._xpath + '/viscosity/polynomial')
 
             self._dialog = PolynomialDialog(self, self.tr('Polynomial Viscosity'), self._viscosities[specification])
         elif specification == ViscositySpecification.CROSS_POWER_LAW:
@@ -567,14 +453,6 @@
             self._dialog = ViscosityNonNewtonianPowerLawDialog(self, self._xpath, self._viscosities[specification])
 
         self._dialog.accepted.connect(lambda: self._viscosityEditAccepted(specification))
-=======
-        db = coredb.CoreDB()
-        if self._polynomialViscosity is None:
-            self._polynomialViscosity = db.getValue(self._xpath + '/viscosity/polynomial')
-
-        self._dialog = PolynomialDialog(self, self.tr('Polynomial Viscosity'), self._polynomialViscosity)
-        self._dialog.accepted.connect(self._polynomialViscosityAccepted)
->>>>>>> a1aa2c9c
         self._dialog.open()
 
     def _editThermalConductivity(self):
