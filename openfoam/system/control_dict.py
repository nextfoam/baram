#!/usr/bin/env python
# -*- coding: utf-8 -*-

import openfoam.solver
from coredb import coredb
from coredb.general_db import GeneralDB
from coredb.monitor_db import MonitorDB
from coredb.run_calculation_db import RunCalculationDB, TimeSteppingMethod
from openfoam.dictionary_file import DictionaryFile


class ControlDict(DictionaryFile):
    def __init__(self):
        super().__init__(self.systemLocation(), 'controlDict')
        self._data = None

    def build(self):
        if self._data is not None:
            return self

        db = coredb.CoreDB()
        xpath = RunCalculationDB.RUN_CALCULATION_XPATH + '/runConditions'

        solvers = openfoam.solver.findSolvers()
        if len(solvers) != 1:  # configuration not enough yet
            solvers = ['solver']
            # raise RuntimeError

        endTime = None
        deltaT = None
        writeControl = 'runTime'
        writeInterval = None
        adjustTimeStep = 'no'
        if GeneralDB.isTimeTransient():
            endTime = db.getValue(xpath + '/endTime')
            timeSteppingMethod = db.getValue(xpath + '/timeSteppingMethod')
            writeInterval = db.getValue(xpath + '/reportIntervalSeconds')
            if timeSteppingMethod == TimeSteppingMethod.FIXED.value:
                deltaT = db.getValue(xpath + '/timeStepSize')
            elif timeSteppingMethod == TimeSteppingMethod.ADAPTIVE.value:
                deltaT = 0.001
                writeControl = 'adjustableRunTime'
                adjustTimeStep = 'yes'
        else:
            endTime = db.getValue(xpath + '/numberOfIterations')
            deltaT = 1
            writeInterval = db.getValue(xpath + '/reportIntervalSteps')

        purgeWrite = 0
        if db.getValue(xpath + '/retainOnlyTheMostRecentFiles') == 'true':
            purgeWrite = db.getValue(xpath + '/maximumNumberOfDataFiles')

        self._data = {
            'application': solvers[0],
            'startFrom': 'latestTime',
            'startTime': 0,
            'stopAt': 'endTime',
            'endTime': endTime,
            'deltaT': deltaT,
            'writeControl': writeControl,
            'writeInterval': writeInterval,
            'purgeWrite': purgeWrite,
            'writeFormat': db.getValue(xpath + '/dataWriteFormat'),
            'writePrecision': db.getValue(xpath + '/dataWritePrecision'),
            'writeCompression': 'off',
            'timeFormat': 'general',
            'timePrecision': db.getValue(xpath + '/timePrecision'),
            'runTimeModifiable': 'yes',
            'adjustTimeStep': adjustTimeStep,
            'maxCo': db.getValue(xpath + '/maxCourantNumber'),
            'functions': self._generateFunctionObjects()
        }

        return self

    def _generateFunctionObjects(self):
        db = coredb.CoreDB()
        data = self._generateResiduals()

        forces = db.getForceMonitors()
        data.update(self._generateForces(forces))

        points = db.getPointMonitors()
        data.update(self._generatePoints(points))

        surfaces = db.getSurfaceMonitors()
        data.update(self._generateSurfaces(surfaces))

        volumes = db.getVolumeMonitors()
        data.update(self._generateVolumes(volumes))

        return data

<<<<<<< HEAD
    def _generateResiduals(self) -> dict:
=======
    def _generateResiduals(self):
>>>>>>> 4848e43c
        db = coredb.CoreDB()

        fields = ['U', 'p']
        region = ''     # Get current region

        data = {
            'solverInfo': {
                'type': 'solverInfo',
<<<<<<< HEAD
                'region': region,
=======
                # 'region': '',
>>>>>>> 4848e43c
                'libs': ['"libutilityFunctionObjects.so"'],
                'fields': fields,
                'writeResidualFields': 'yes'
            }
        }
        return data

    def _generateForces(self, forces):
<<<<<<< HEAD
        db = coredb.CoreDB()
        data = {}

        for d in forces:
            xpath = MonitorDB.getForceMonitorXPath(d)

            name = db.getValue(xpath + '/name')  # same with b
            referenceArea = db.getValue(xpath + '/referenceArea')
            referenceLength = db.getValue(xpath + '/referenceLength')
            referenceVelocity = db.getValue(xpath + '/referenceVelocity')
            referenceDensity = db.getValue(xpath + '/referenceDensity')
            dragDirection = db.getVector(xpath + '/dragDirection')
            liftDirection = db.getVector(xpath + '/liftDirection')
            pitchAxisDirection = db.getVector(xpath + '/pitchAxisDirection')
            centerOfRotation = db.getVector(xpath + '/centerOfRotation')
            boundaries = db.getValue(xpath + '/boundaries')

            data[f'forces_{name}'] = {
                'type': 'forces',
                'libs': ['"libforces.so"'],

                'rhoInf': referenceDensity,
                'CofR': centerOfRotation,
                'liftDir': liftDirection,
                'dragDir': dragDirection,
                'pitchAxis': pitchAxisDirection,
                'magUInf': referenceVelocity,
                'lRef': referenceLength,
                'Aref': referenceArea,
                'patches': [boundaries]
            }
        return data

    def _generatePoints(self, points) -> dict:
        db = coredb.CoreDB()
        data = {}

        for d in points:
            xpath = MonitorDB.getPointMonitorXPath(d)

            name = db.getValue(xpath + '/name')
            field = db.getValue(xpath + '/field/field')
            mid = db.getValue(xpath + '/field/mid')
            interval = db.getValue(xpath + '/interval')
            coordinate = db.getVector(xpath + '/coordinate')
            snapOntoBoundary = db.getVector(xpath + '/snapOntoBoundary')

            patches = []
            data[f'probes_{name}'] = {
                'type': 'probes',
                'libs': ['"libprobes.so"'],
            }
        return data

    def _generateSurfaces(self, surfaces) -> dict:
        db = coredb.CoreDB()
        data = {}

        for d in surfaces:
            xpath = MonitorDB.getSurfaceMonitorXPath(d)

            name = db.getValue(xpath + '/name')
            reportType = db.getValue(xpath + '/reportType')
            field = db.getValue(xpath + '/field/field')
            mid = db.getValue(xpath + '/field/mid')
            surfaces = db.getValue(xpath + '/surfaces')

            data[f'surfaces_{name}'] = {
                'type': 'surfaces',
                'libs': ['"libsurfaces.so"'],

            }
        return data

    def _generateVolumes(self, volumes) -> dict:
        db = coredb.CoreDB()
        data = {}

        for d in volumes:
            xpath = MonitorDB.getVolumeMonitorXPath(d)

            name = db.getValue(xpath + '/name')
            reportType = db.getValue(xpath + '/reportType')
            field = db.getValue(xpath + '/field/field')
            mid = db.getValue(xpath + '/field/mid')
            volumes = db.getValue(xpath + '/volumes')

            data[f'volumes_{name}'] = {
                'type': 'volumes',
                'libs': ['"libvolumes.so"'],
                'fields': [field],

=======
        data = {}
        for d in forces:
            dataName = f'forces_{d}'
            patches = []
            data[dataName] = {
                'type': 'forces',
                'libs': ['"libforces.so"'],
                'patches': patches
            }
        return data

    def _generatePoints(self, points):
        data = {}
        for d in points:
            dataName = f'points_{d}'
            patches = []
            data[dataName] = {
                'type': 'points',
                'libs': ['"libpoints.so"'],
                'patches': patches
            }
        return data

    def _generateSurfaces(self, surfaces):
        data = {}
        for d in surfaces:
            dataName = f'surfaces_{d}'
            patches = []
            data[dataName] = {
                'type': 'surfaces',
                'libs': ['"libsurfaces.so"'],
                'patches': patches
            }
        return data

    def _generateVolumes(self, volumes):
        data = {}
        for d in volumes:
            dataName = f'volumes_{d}'
            patches = []
            data[dataName] = {
                'type': 'volumes',
                'libs': ['"libvolumes.so"'],
                'patches': patches
>>>>>>> 4848e43c
            }
        return data<|MERGE_RESOLUTION|>--- conflicted
+++ resolved
@@ -91,11 +91,7 @@
 
         return data
 
-<<<<<<< HEAD
     def _generateResiduals(self) -> dict:
-=======
-    def _generateResiduals(self):
->>>>>>> 4848e43c
         db = coredb.CoreDB()
 
         fields = ['U', 'p']
@@ -104,11 +100,7 @@
         data = {
             'solverInfo': {
                 'type': 'solverInfo',
-<<<<<<< HEAD
                 'region': region,
-=======
-                # 'region': '',
->>>>>>> 4848e43c
                 'libs': ['"libutilityFunctionObjects.so"'],
                 'fields': fields,
                 'writeResidualFields': 'yes'
@@ -117,7 +109,6 @@
         return data
 
     def _generateForces(self, forces):
-<<<<<<< HEAD
         db = coredb.CoreDB()
         data = {}
 
@@ -138,7 +129,6 @@
             data[f'forces_{name}'] = {
                 'type': 'forces',
                 'libs': ['"libforces.so"'],
-
                 'rhoInf': referenceDensity,
                 'CofR': centerOfRotation,
                 'liftDir': liftDirection,
@@ -210,51 +200,5 @@
                 'libs': ['"libvolumes.so"'],
                 'fields': [field],
 
-=======
-        data = {}
-        for d in forces:
-            dataName = f'forces_{d}'
-            patches = []
-            data[dataName] = {
-                'type': 'forces',
-                'libs': ['"libforces.so"'],
-                'patches': patches
-            }
-        return data
-
-    def _generatePoints(self, points):
-        data = {}
-        for d in points:
-            dataName = f'points_{d}'
-            patches = []
-            data[dataName] = {
-                'type': 'points',
-                'libs': ['"libpoints.so"'],
-                'patches': patches
-            }
-        return data
-
-    def _generateSurfaces(self, surfaces):
-        data = {}
-        for d in surfaces:
-            dataName = f'surfaces_{d}'
-            patches = []
-            data[dataName] = {
-                'type': 'surfaces',
-                'libs': ['"libsurfaces.so"'],
-                'patches': patches
-            }
-        return data
-
-    def _generateVolumes(self, volumes):
-        data = {}
-        for d in volumes:
-            dataName = f'volumes_{d}'
-            patches = []
-            data[dataName] = {
-                'type': 'volumes',
-                'libs': ['"libvolumes.so"'],
-                'patches': patches
->>>>>>> 4848e43c
             }
         return data