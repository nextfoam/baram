#!/usr/bin/env python
# -*- coding: utf-8 -*-

from typing import TYPE_CHECKING

from dataclasses import dataclass
import asyncio
from pathlib import Path
from typing import Optional

import qasync

from PySide6.QtCore import Qt, Signal
from vtkmodules.qt.QVTKRenderWindowInteractor import QVTKRenderWindowInteractor
from vtkmodules.vtkRenderingCore import vtkActor, vtkPolyDataMapper, vtkRenderer
from vtkmodules.vtkIOGeometry import vtkOpenFOAMReader
from vtkmodules.vtkFiltersGeometry import  vtkGeometryFilter
from vtkmodules.vtkCommonDataModel import vtkCompositeDataSet
# load implementations for rendering and interaction factory classes
import vtkmodules.vtkRenderingOpenGL2
import vtkmodules.vtkInteractionStyle

from coredb import coredb
from openfoam.file_system import FileSystem
from .tabified_dock import TabifiedDock
if TYPE_CHECKING:
    from .main_window import MainWindow

import vtk


@dataclass
class ActorInfo:
    # It is not clear if the references of these two values should be kept
    #    dataset: vtk.vtkDataObject
    #    gFilter: vtk.vtkGeometryFilter
    mapper: vtkPolyDataMapper
    actor: vtkActor


def getActorInfo(dataset) -> ActorInfo:
    gFilter = vtkGeometryFilter()
    gFilter.SetInputData(dataset)
    gFilter.Update()

    mapper = vtkPolyDataMapper()
    mapper.SetInputData(gFilter.GetOutput())

    actor = vtkActor()

    actor.SetMapper(mapper)
    actor.GetProperty().SetColor(255, 255, 255)

    # return ActorInfo(dataset, gFilter, mapper, actor)
    return ActorInfo(mapper, actor)


def build(mBlock):
    vtkMesh = {}
    n = mBlock.GetNumberOfBlocks()
    for i in range(0, n):
        if mBlock.HasMetaData(i):
            name = mBlock.GetMetaData(i).Get(vtkCompositeDataSet.NAME())
        else:
            name = ''
        ds = mBlock.GetBlock(i)
        dsType = ds.GetDataObjectType()
        if dsType == vtk.VTK_MULTIBLOCK_DATA_SET:
            vtkMesh[name] = build(ds)
        elif dsType == vtk.VTK_UNSTRUCTURED_GRID:
            if ds.GetNumberOfCells() > 0:
                vtkMesh[name] = getActorInfo(ds)
        elif dsType == vtk.VTK_POLY_DATA:
            vtkMesh[name] = getActorInfo(ds)
        else:
            vtkMesh[name] = f'Type {dsType}'  # ds

    return vtkMesh


"""
VtkMesh dict
{
    <region> : {
        "boundary" : {
            <boundary> : <ActorInfo>
            ...
        },
        "internalMesh" : <ActorInfo>,
        "zones" : {
            "cellZones" : {
                <cellZone> : <ActorInfo>,
                ...
            }
        }
    },
    ...
}
"""
def getVtkMesh(foamFilePath: Path, statusConfig: dict):
    r = vtkOpenFOAMReader()
    r.SetFileName(str(foamFilePath))
    r.DecomposePolyhedraOn()
    r.EnableAllCellArrays()
    r.EnableAllPointArrays()
    r.EnableAllPatchArrays()
    r.EnableAllLagrangianArrays()
    r.CreateCellToPointOn()
    r.CacheMeshOn()
    r.ReadZonesOn()

    for patchName, status in statusConfig.items():
        r.SetPatchArrayStatus(patchName, status)

    r.Update()

    vtkMesh = build(r.GetOutput())

    if 'boundary' in vtkMesh:  # single region mesh
        vtkMesh = {'': vtkMesh}

    return vtkMesh


class MeshDock(TabifiedDock):
    reloadMesh = Signal()
    meshLoaded = Signal()

    def __init__(self, parent: Optional['MainWindow'] = None):
        super().__init__(parent)

        self._main_window = parent

        self.setWindowTitle(self.tr("Mesh"))
        self.setAllowedAreas(Qt.RightDockWidgetArea)

        self._widget = QVTKRenderWindowInteractor(self)
        self._widget.SetInteractorStyle(vtk.vtkInteractorStyleTrackballCamera())
        self._renderer = vtkRenderer()
        self._widget.GetRenderWindow().AddRenderer(self._renderer)
        self.setWidget(self._widget)

        self._widget.Initialize()
        self._widget.Start()

        self._vtkMesh = None

        self.reloadMesh.connect(self.showOpenFoamMesh)

<<<<<<< HEAD
        self._main_window.windowClosed.connect(self._windowClosed)
=======
        self._setBackGroundColor()
        self._addAxes()
>>>>>>> 20732c23

    def vtkMesh(self):
        return self._vtkMesh

    def clear(self):
        self._renderer.RemoveAllViewProps()
        self._widget.Render()

    def closeEvent(self, event):
        self._widget.close()

    def _windowClosed(self, result):
        self.close()

    @qasync.asyncSlot()
    async def showOpenFoamMesh(self):
        self.clear()

        statusConfig = self.buildPatchArrayStatus()

        self._vtkMesh = await asyncio.to_thread(getVtkMesh, FileSystem.foamFilePath(), statusConfig)

        for region in self._vtkMesh:
            if 'boundary' not in self._vtkMesh[region]:  # polyMesh folder in multi-region constant folder
                continue

            for boundary in self._vtkMesh[region]['boundary']:
                actorInfo = self._vtkMesh[region]['boundary'][boundary]
                self._renderer.AddActor(actorInfo.actor)

                actorInfo.actor.GetProperty().SetColor((0.8, 0.8, 0.8))
                actorInfo.actor.GetProperty().SetOpacity(0.9)
                actorInfo.actor.GetProperty().EdgeVisibilityOn()
                actorInfo.actor.GetProperty().SetEdgeColor(0.1, 0.0, 0.3)
                actorInfo.actor.GetProperty().SetLineWidth(1.0)

        self._renderer.ResetCamera()
        self._widget.Render()

        self.meshLoaded.emit()

    def buildPatchArrayStatus(self):
        statusConfig = {'internalMesh': 0}

        db = coredb.CoreDB()
        regions = db.getRegions()

        if len(regions) == 1:  # single region
            for _, b, _ in db.getBoundaryConditions(regions[0]):
                statusConfig[f'patch/{b}'] = 1

            return statusConfig

        else:  # multi-region
            for r in regions:
                statusConfig[f'/{r}/internalMesh'] = 0
                for _, b, _ in db.getBoundaryConditions(r):
                    statusConfig[f'/{r}/patch/{b}'] = 1

            return statusConfig

    def _setBackGroundColor(self):
        self._renderer.GradientBackgroundOn()
        self._renderer.SetBackground2(0.32, 0.34, 0.43)
        self._renderer.SetBackground(0.90, 0.91, 0.91)

    def _addAxes(self):
        self.actAxes = vtk.vtkAxesActor()

        self.actAxes.SetShaftTypeToCylinder()
        self.actAxes.SetCylinderResolution(4)
        self.actAxes.SetNormalizedShaftLength(0.9, 0.9, 0.9)
        self.actAxes.SetConeResolution(4)
        self.actAxes.SetNormalizedTipLength(0.3, 0.3, 0.3)

        actorAxesX = self.actAxes.GetXAxisCaptionActor2D()
        actorAxesY = self.actAxes.GetYAxisCaptionActor2D()
        actorAxesZ = self.actAxes.GetZAxisCaptionActor2D()

        actorTextAxesX = actorAxesX.GetTextActor()
        actorTextAxesY = actorAxesY.GetTextActor()
        actorTextAxesZ = actorAxesZ.GetTextActor()

        propAxesX = actorAxesX.GetCaptionTextProperty()
        propAxesY = actorAxesY.GetCaptionTextProperty()
        propAxesZ = actorAxesZ.GetCaptionTextProperty()

        actorTextAxesX.SetTextScaleModeToNone()
        actorTextAxesY.SetTextScaleModeToNone()
        actorTextAxesZ.SetTextScaleModeToNone()

        self.actAxes.SetXAxisLabelText('X')
        self.actAxes.SetYAxisLabelText('Y')
        self.actAxes.SetZAxisLabelText('Z')

        self.actAxes.SetNormalizedLabelPosition(1.2, 1.2, 1.2)

        propAxesX.SetFontSize(24)
        propAxesY.SetFontSize(24)
        propAxesZ.SetFontSize(24)

        propAxesX.SetColor(0.1, 0.1, 0.1)
        propAxesY.SetColor(0.1, 0.1, 0.1)
        propAxesZ.SetColor(0.1, 0.1, 0.1)

        self.axes = vtk.vtkOrientationMarkerWidget()
        self.axes.SetViewport(0.0, 0.0, 0.2, 0.2)
        self.axes.SetOrientationMarker(self.actAxes)
        self.axes.SetInteractor(self._widget)

        self.axes.EnabledOn()
        self.axes.InteractiveOn()

        self.actAxes.SetVisibility(True)<|MERGE_RESOLUTION|>--- conflicted
+++ resolved
@@ -47,7 +47,6 @@
     mapper.SetInputData(gFilter.GetOutput())
 
     actor = vtkActor()
-
     actor.SetMapper(mapper)
     actor.GetProperty().SetColor(255, 255, 255)
 
@@ -147,12 +146,10 @@
 
         self.reloadMesh.connect(self.showOpenFoamMesh)
 
-<<<<<<< HEAD
         self._main_window.windowClosed.connect(self._windowClosed)
-=======
+
         self._setBackGroundColor()
         self._addAxes()
->>>>>>> 20732c23
 
     def vtkMesh(self):
         return self._vtkMesh
