<?xml version="1.0" encoding="UTF-8"?>
<ui version="4.0">
 <class>MainWindow</class>
 <widget class="QMainWindow" name="MainWindow">
  <property name="geometry">
   <rect>
    <x>0</x>
    <y>0</y>
    <width>1221</width>
    <height>891</height>
   </rect>
  </property>
  <property name="windowTitle">
   <string>BaramMesh</string>
  </property>
  <widget class="QWidget" name="centralwidget">
   <layout class="QVBoxLayout" name="verticalLayout_23">
    <item>
     <widget class="QSplitter" name="splitter">
      <property name="orientation">
       <enum>Qt::Vertical</enum>
      </property>
      <widget class="QWidget" name="widget_23" native="true">
       <layout class="QVBoxLayout" name="verticalLayout_35">
        <property name="leftMargin">
         <number>0</number>
        </property>
        <property name="topMargin">
         <number>0</number>
        </property>
        <property name="rightMargin">
         <number>0</number>
        </property>
        <property name="bottomMargin">
         <number>0</number>
        </property>
        <item>
         <widget class="QGroupBox" name="navigation">
          <layout class="QHBoxLayout" name="horizontalLayout_2">
           <property name="spacing">
            <number>6</number>
           </property>
           <property name="topMargin">
            <number>8</number>
           </property>
           <property name="bottomMargin">
            <number>8</number>
           </property>
           <item>
            <widget class="QPushButton" name="geometryStep">
             <property name="minimumSize">
              <size>
               <width>0</width>
               <height>32</height>
              </size>
             </property>
             <property name="text">
              <string>&amp;1. Geometry</string>
             </property>
             <property name="checkable">
              <bool>true</bool>
             </property>
             <attribute name="buttonGroup">
              <string notr="true">stepButtons</string>
             </attribute>
            </widget>
           </item>
           <item>
            <widget class="QLabel" name="label_54">
             <property name="sizePolicy">
              <sizepolicy hsizetype="Fixed" vsizetype="Fixed">
               <horstretch>0</horstretch>
               <verstretch>0</verstretch>
              </sizepolicy>
             </property>
             <property name="minimumSize">
              <size>
               <width>32</width>
               <height>32</height>
              </size>
             </property>
             <property name="maximumSize">
              <size>
               <width>32</width>
               <height>32</height>
              </size>
             </property>
             <property name="text">
              <string/>
             </property>
             <property name="pixmap">
              <pixmap resource="../../../resource.qrc">:/icons/chevron-forward.svg</pixmap>
             </property>
             <property name="scaledContents">
              <bool>true</bool>
             </property>
            </widget>
           </item>
           <item>
            <widget class="QPushButton" name="regionStep">
             <property name="minimumSize">
              <size>
               <width>0</width>
               <height>32</height>
              </size>
             </property>
             <property name="text">
              <string>&amp;2. Region</string>
             </property>
             <property name="checkable">
              <bool>true</bool>
             </property>
             <attribute name="buttonGroup">
              <string notr="true">stepButtons</string>
             </attribute>
            </widget>
           </item>
           <item>
            <widget class="QLabel" name="label_55">
             <property name="sizePolicy">
              <sizepolicy hsizetype="Fixed" vsizetype="Fixed">
               <horstretch>0</horstretch>
               <verstretch>0</verstretch>
              </sizepolicy>
             </property>
             <property name="minimumSize">
              <size>
               <width>32</width>
               <height>32</height>
              </size>
             </property>
             <property name="maximumSize">
              <size>
               <width>32</width>
               <height>32</height>
              </size>
             </property>
             <property name="text">
              <string/>
             </property>
             <property name="pixmap">
              <pixmap resource="../../../resource.qrc">:/icons/chevron-forward.svg</pixmap>
             </property>
             <property name="scaledContents">
              <bool>true</bool>
             </property>
            </widget>
           </item>
           <item>
            <widget class="QPushButton" name="baseGridStep">
             <property name="minimumSize">
              <size>
               <width>0</width>
               <height>32</height>
              </size>
             </property>
             <property name="text">
              <string>&amp;3. Base Grid</string>
             </property>
             <property name="checkable">
              <bool>true</bool>
             </property>
             <attribute name="buttonGroup">
              <string notr="true">stepButtons</string>
             </attribute>
            </widget>
           </item>
           <item>
            <widget class="QLabel" name="label_57">
             <property name="sizePolicy">
              <sizepolicy hsizetype="Fixed" vsizetype="Fixed">
               <horstretch>0</horstretch>
               <verstretch>0</verstretch>
              </sizepolicy>
             </property>
             <property name="minimumSize">
              <size>
               <width>32</width>
               <height>32</height>
              </size>
             </property>
             <property name="maximumSize">
              <size>
               <width>32</width>
               <height>32</height>
              </size>
             </property>
             <property name="text">
              <string/>
             </property>
             <property name="pixmap">
              <pixmap resource="../../../resource.qrc">:/icons/chevron-forward.svg</pixmap>
             </property>
             <property name="scaledContents">
              <bool>true</bool>
             </property>
            </widget>
           </item>
           <item>
            <widget class="QPushButton" name="castellationStep">
             <property name="minimumSize">
              <size>
               <width>0</width>
               <height>32</height>
              </size>
             </property>
             <property name="text">
              <string>&amp;4. Castellation</string>
             </property>
             <property name="checkable">
              <bool>true</bool>
             </property>
             <attribute name="buttonGroup">
              <string notr="true">stepButtons</string>
             </attribute>
            </widget>
           </item>
           <item>
            <widget class="QLabel" name="label_59">
             <property name="sizePolicy">
              <sizepolicy hsizetype="Fixed" vsizetype="Fixed">
               <horstretch>0</horstretch>
               <verstretch>0</verstretch>
              </sizepolicy>
             </property>
             <property name="minimumSize">
              <size>
               <width>32</width>
               <height>32</height>
              </size>
             </property>
             <property name="maximumSize">
              <size>
               <width>32</width>
               <height>32</height>
              </size>
             </property>
             <property name="text">
              <string/>
             </property>
             <property name="pixmap">
              <pixmap resource="../../../resource.qrc">:/icons/chevron-forward.svg</pixmap>
             </property>
             <property name="scaledContents">
              <bool>true</bool>
             </property>
            </widget>
           </item>
           <item>
            <widget class="QPushButton" name="snapStep">
             <property name="minimumSize">
              <size>
               <width>0</width>
               <height>32</height>
              </size>
             </property>
             <property name="text">
              <string>&amp;5. Snap</string>
             </property>
             <property name="checkable">
              <bool>true</bool>
             </property>
             <attribute name="buttonGroup">
              <string notr="true">stepButtons</string>
             </attribute>
            </widget>
           </item>
           <item>
            <widget class="QLabel" name="label_58">
             <property name="sizePolicy">
              <sizepolicy hsizetype="Fixed" vsizetype="Fixed">
               <horstretch>0</horstretch>
               <verstretch>0</verstretch>
              </sizepolicy>
             </property>
             <property name="minimumSize">
              <size>
               <width>32</width>
               <height>32</height>
              </size>
             </property>
             <property name="maximumSize">
              <size>
               <width>32</width>
               <height>32</height>
              </size>
             </property>
             <property name="text">
              <string/>
             </property>
             <property name="pixmap">
              <pixmap resource="../../../resource.qrc">:/icons/chevron-forward.svg</pixmap>
             </property>
             <property name="scaledContents">
              <bool>true</bool>
             </property>
            </widget>
           </item>
           <item>
            <widget class="QPushButton" name="boundaryLayerStep">
             <property name="minimumSize">
              <size>
               <width>0</width>
               <height>32</height>
              </size>
             </property>
             <property name="text">
              <string>&amp;6. Boundary Layer</string>
             </property>
             <property name="checkable">
              <bool>true</bool>
             </property>
             <attribute name="buttonGroup">
              <string notr="true">stepButtons</string>
             </attribute>
            </widget>
           </item>
           <item>
            <widget class="QLabel" name="label_56">
             <property name="sizePolicy">
              <sizepolicy hsizetype="Fixed" vsizetype="Fixed">
               <horstretch>0</horstretch>
               <verstretch>0</verstretch>
              </sizepolicy>
             </property>
             <property name="minimumSize">
              <size>
               <width>32</width>
               <height>32</height>
              </size>
             </property>
             <property name="maximumSize">
              <size>
               <width>32</width>
               <height>32</height>
              </size>
             </property>
             <property name="text">
              <string/>
             </property>
             <property name="pixmap">
              <pixmap resource="../../../resource.qrc">:/icons/chevron-forward.svg</pixmap>
             </property>
             <property name="scaledContents">
              <bool>true</bool>
             </property>
            </widget>
           </item>
           <item>
            <widget class="QPushButton" name="exportStep">
             <property name="minimumSize">
              <size>
               <width>0</width>
               <height>32</height>
              </size>
             </property>
             <property name="text">
              <string>&amp;7. Export</string>
             </property>
             <property name="checkable">
              <bool>true</bool>
             </property>
             <attribute name="buttonGroup">
              <string notr="true">stepButtons</string>
             </attribute>
            </widget>
           </item>
          </layout>
         </widget>
        </item>
        <item>
         <widget class="QWidget" name="widget_5" native="true">
          <property name="sizePolicy">
           <sizepolicy hsizetype="Preferred" vsizetype="Expanding">
            <horstretch>0</horstretch>
            <verstretch>0</verstretch>
           </sizepolicy>
          </property>
          <layout class="QVBoxLayout" name="verticalLayout_25">
           <property name="leftMargin">
            <number>0</number>
           </property>
           <property name="rightMargin">
            <number>0</number>
           </property>
           <property name="bottomMargin">
            <number>0</number>
           </property>
           <item>
            <widget class="QSplitter" name="centralSplitter">
             <property name="sizePolicy">
              <sizepolicy hsizetype="Preferred" vsizetype="Preferred">
               <horstretch>0</horstretch>
               <verstretch>0</verstretch>
              </sizepolicy>
             </property>
             <property name="orientation">
              <enum>Qt::Horizontal</enum>
             </property>
             <widget class="QGroupBox" name="groupBox_9">
              <property name="minimumSize">
               <size>
                <width>300</width>
                <height>0</height>
               </size>
              </property>
              <layout class="QVBoxLayout" name="verticalLayout_2">
               <property name="leftMargin">
                <number>0</number>
               </property>
               <property name="topMargin">
                <number>0</number>
               </property>
               <property name="rightMargin">
                <number>0</number>
               </property>
               <item>
                <widget class="QStackedWidget" name="content">
                 <property name="sizePolicy">
                  <sizepolicy hsizetype="Preferred" vsizetype="Preferred">
                   <horstretch>0</horstretch>
                   <verstretch>0</verstretch>
                  </sizepolicy>
                 </property>
                 <property name="currentIndex">
                  <number>2</number>
                 </property>
                 <widget class="QWidget" name="geometryPage">
                  <layout class="QVBoxLayout" name="verticalLayout_4">
                   <item>
                    <widget class="QLabel" name="label">
                     <property name="font">
                      <font>
                       <pointsize>10</pointsize>
                       <bold>true</bold>
                      </font>
                     </property>
                     <property name="text">
                      <string>Geometry</string>
                     </property>
                    </widget>
                   </item>
                   <item>
                    <widget class="Line" name="line">
                     <property name="orientation">
                      <enum>Qt::Horizontal</enum>
                     </property>
                    </widget>
                   </item>
                   <item>
                    <widget class="QTreeWidget" name="geometryList">
                     <property name="contextMenuPolicy">
                      <enum>Qt::CustomContextMenu</enum>
                     </property>
                     <property name="editTriggers">
                      <set>QAbstractItemView::NoEditTriggers</set>
                     </property>
                     <property name="selectionMode">
                      <enum>QAbstractItemView::ExtendedSelection</enum>
                     </property>
                     <property name="expandsOnDoubleClick">
                      <bool>false</bool>
                     </property>
                     <property name="columnCount">
                      <number>2</number>
                     </property>
                     <attribute name="headerVisible">
                      <bool>true</bool>
                     </attribute>
                     <attribute name="headerStretchLastSection">
                      <bool>false</bool>
                     </attribute>
                     <column>
                      <property name="text">
                       <string>Name</string>
                      </property>
                     </column>
                     <column>
                      <property name="text">
                       <string>Type</string>
                      </property>
                     </column>
                    </widget>
                   </item>
                   <item>
                    <widget class="QWidget" name="buttons" native="true">
                     <layout class="QHBoxLayout" name="horizontalLayout_4">
                      <property name="leftMargin">
                       <number>0</number>
                      </property>
                      <property name="rightMargin">
                       <number>0</number>
                      </property>
                      <item>
                       <spacer name="horizontalSpacer_4">
                        <property name="orientation">
                         <enum>Qt::Horizontal</enum>
                        </property>
                        <property name="sizeHint" stdset="0">
                         <size>
                          <width>40</width>
                          <height>20</height>
                         </size>
                        </property>
                       </spacer>
                      </item>
                      <item>
                       <widget class="QPushButton" name="import_">
                        <property name="text">
                         <string>&amp;Import</string>
                        </property>
                       </widget>
                      </item>
                      <item>
                       <widget class="QPushButton" name="add">
                        <property name="text">
                         <string>&amp;Add</string>
                        </property>
                       </widget>
                      </item>
                     </layout>
                    </widget>
                   </item>
                  </layout>
                 </widget>
                 <widget class="QWidget" name="regionPage">
                  <layout class="QVBoxLayout" name="verticalLayout_26">
                   <item>
                    <widget class="QWidget" name="widget_33" native="true">
                     <layout class="QHBoxLayout" name="horizontalLayout_18">
                      <property name="leftMargin">
                       <number>0</number>
                      </property>
                      <property name="topMargin">
                       <number>0</number>
                      </property>
                      <property name="rightMargin">
                       <number>0</number>
                      </property>
                      <property name="bottomMargin">
                       <number>0</number>
                      </property>
                      <item>
                       <widget class="QLabel" name="label_38">
                        <property name="sizePolicy">
                         <sizepolicy hsizetype="Expanding" vsizetype="Preferred">
                          <horstretch>0</horstretch>
                          <verstretch>0</verstretch>
                         </sizepolicy>
                        </property>
                        <property name="font">
                         <font>
                          <pointsize>10</pointsize>
                          <bold>true</bold>
                         </font>
                        </property>
                        <property name="text">
                         <string>Region</string>
                        </property>
                       </widget>
                      </item>
                      <item>
                       <widget class="FlatPushButton" name="regionAdd">
                        <property name="text">
                         <string/>
                        </property>
                        <property name="icon">
                         <iconset resource="../../../resource.qrc">
                          <normaloff>:/icons/add-circle-outline.svg</normaloff>:/icons/add-circle-outline.svg</iconset>
                        </property>
                       </widget>
                      </item>
                     </layout>
                    </widget>
                   </item>
                   <item>
                    <widget class="Line" name="line_12">
                     <property name="orientation">
                      <enum>Qt::Horizontal</enum>
                     </property>
                    </widget>
                   </item>
                   <item>
                    <widget class="QLabel" name="regionEmptyMessage">
                     <property name="styleSheet">
                      <string notr="true">padding: 10px; border: 1px solid LightGrey</string>
                     </property>
                     <property name="frameShape">
                      <enum>QFrame::NoFrame</enum>
                     </property>
                     <property name="text">
                      <string>&lt;html&gt;&lt;head/&gt;&lt;body&gt;&lt;p style=&quot; color:#ff0000;&quot;&gt;At least one region point should be configured.&lt;/p&gt;&lt;p&gt;Multiple region points can be configured for multi-region case.&lt;/p&gt;&lt;p style=&quot; font-weight: bold;&quot;&gt;You can add region points by clicking the plus(+) icon on the upper right corner.&lt;/p&gt;&lt;/body&gt;&lt;/html&gt;</string>
                     </property>
                     <property name="wordWrap">
                      <bool>true</bool>
                     </property>
                    </widget>
                   </item>
                   <item>
                    <widget class="QScrollArea" name="regionArea">
                     <property name="frameShape">
                      <enum>QFrame::NoFrame</enum>
                     </property>
                     <property name="horizontalScrollBarPolicy">
                      <enum>Qt::ScrollBarAlwaysOff</enum>
                     </property>
                     <property name="widgetResizable">
                      <bool>true</bool>
                     </property>
                     <widget class="QWidget" name="regionList">
                      <property name="geometry">
                       <rect>
                        <x>0</x>
                        <y>0</y>
                        <width>65</width>
                        <height>16</height>
                       </rect>
                      </property>
                     </widget>
                    </widget>
                   </item>
                  </layout>
                 </widget>
                 <widget class="QWidget" name="baseGridPage">
                  <layout class="QVBoxLayout" name="verticalLayout_5">
                   <item>
                    <widget class="QLabel" name="label_2">
                     <property name="font">
                      <font>
                       <pointsize>10</pointsize>
                       <bold>true</bold>
                      </font>
                     </property>
                     <property name="text">
                      <string>Base Grid</string>
                     </property>
                    </widget>
                   </item>
                   <item>
                    <widget class="Line" name="line_2">
                     <property name="orientation">
                      <enum>Qt::Horizontal</enum>
                     </property>
                    </widget>
                   </item>
                   <item>
                    <widget class="QGroupBox" name="groupBox_10">
                     <property name="title">
                      <string>Grid Span</string>
                     </property>
                     <layout class="QVBoxLayout" name="verticalLayout_31">
                      <item>
                       <widget class="QFrame" name="frame">
                        <layout class="QGridLayout" name="gridLayout">
                         <item row="1" column="1">
                          <widget class="QLabel" name="xMin">
                           <property name="text">
                            <string>TextLabel</string>
                           </property>
                          </widget>
                         </item>
                         <item row="3" column="2">
                          <widget class="QLabel" name="zMax">
                           <property name="text">
                            <string>TextLabel</string>
                           </property>
                          </widget>
                         </item>
                         <item row="0" column="3">
                          <widget class="QLabel" name="label_39">
                           <property name="text">
                            <string>Len.</string>
                           </property>
                          </widget>
                         </item>
                         <item row="0" column="2">
                          <widget class="QLabel" name="label_4">
                           <property name="text">
                            <string>Max.</string>
                           </property>
                          </widget>
                         </item>
                         <item row="3" column="0">
                          <widget class="QLabel" name="label_9">
                           <property name="text">
                            <string>Z</string>
                           </property>
                          </widget>
                         </item>
                         <item row="3" column="1">
                          <widget class="QLabel" name="zMin">
                           <property name="text">
                            <string>TextLabel</string>
                           </property>
                          </widget>
                         </item>
                         <item row="2" column="1">
                          <widget class="QLabel" name="yMin">
                           <property name="text">
                            <string>TextLabel</string>
                           </property>
                          </widget>
                         </item>
                         <item row="2" column="2">
                          <widget class="QLabel" name="yMax">
                           <property name="text">
                            <string>TextLabel</string>
                           </property>
                          </widget>
                         </item>
                         <item row="0" column="1">
                          <widget class="QLabel" name="label_3">
                           <property name="text">
                            <string>Min.</string>
                           </property>
                          </widget>
                         </item>
                         <item row="2" column="0">
                          <widget class="QLabel" name="label_8">
                           <property name="text">
                            <string>Y</string>
                           </property>
                          </widget>
                         </item>
                         <item row="1" column="2">
                          <widget class="QLabel" name="xMax">
                           <property name="text">
                            <string>TextLabel</string>
                           </property>
                          </widget>
                         </item>
                         <item row="1" column="0">
                          <widget class="QLabel" name="label_7">
                           <property name="text">
                            <string>X</string>
                           </property>
                          </widget>
                         </item>
                         <item row="0" column="4">
                          <widget class="QLabel" name="label_40">
                           <property name="text">
                            <string>Cell</string>
                           </property>
                          </widget>
                         </item>
                         <item row="1" column="3">
                          <widget class="QLabel" name="xLen">
                           <property name="text">
                            <string>TextLabel</string>
                           </property>
                          </widget>
                         </item>
                         <item row="2" column="3">
                          <widget class="QLabel" name="yLen">
                           <property name="text">
                            <string>TextLabel</string>
                           </property>
                          </widget>
                         </item>
                         <item row="3" column="3">
                          <widget class="QLabel" name="zLen">
                           <property name="text">
                            <string>TextLabel</string>
                           </property>
                          </widget>
                         </item>
                         <item row="1" column="4">
                          <widget class="QLabel" name="xCell">
                           <property name="text">
                            <string>TextLabel</string>
                           </property>
                          </widget>
                         </item>
                         <item row="2" column="4">
                          <widget class="QLabel" name="yCell">
                           <property name="text">
                            <string>TextLabel</string>
                           </property>
                          </widget>
                         </item>
                         <item row="3" column="4">
                          <widget class="QLabel" name="zCell">
                           <property name="text">
                            <string>TextLabel</string>
                           </property>
                          </widget>
                         </item>
                        </layout>
                       </widget>
                      </item>
                      <item>
                       <widget class="QGroupBox" name="useHex6">
                        <property name="title">
                         <string>Use Hex6</string>
                        </property>
                        <property name="checkable">
                         <bool>true</bool>
                        </property>
                        <property name="checked">
                         <bool>false</bool>
                        </property>
                        <layout class="QVBoxLayout" name="verticalLayout_32">
                         <item>
                          <widget class="QComboBox" name="boundingHex6">
                           <property name="placeholderText">
                            <string>None</string>
                           </property>
                          </widget>
                         </item>
                        </layout>
                       </widget>
                      </item>
                     </layout>
                    </widget>
                   </item>
                   <item>
                    <widget class="QGroupBox" name="groupBox_2">
                     <property name="title">
                      <string>Number of Cells per Direction</string>
                     </property>
                     <layout class="QFormLayout" name="formLayout">
                      <item row="0" column="0">
                       <widget class="QLabel" name="label_12">
                        <property name="text">
                         <string>X</string>
                        </property>
                       </widget>
                      </item>
                      <item row="0" column="1">
                       <widget class="QLineEdit" name="numCellsX">
                        <property name="text">
                         <string>0</string>
                        </property>
                       </widget>
                      </item>
                      <item row="1" column="0">
                       <widget class="QLabel" name="label_10">
                        <property name="text">
                         <string>Y</string>
                        </property>
                       </widget>
                      </item>
                      <item row="1" column="1">
                       <widget class="QLineEdit" name="numCellsY">
                        <property name="text">
                         <string>0</string>
                        </property>
                       </widget>
                      </item>
                      <item row="2" column="0">
                       <widget class="QLabel" name="label_11">
                        <property name="text">
                         <string>Z</string>
                        </property>
                       </widget>
                      </item>
                      <item row="2" column="1">
                       <widget class="QLineEdit" name="numCellsZ">
                        <property name="text">
                         <string>0</string>
                        </property>
                       </widget>
                      </item>
                     </layout>
                    </widget>
                   </item>
                   <item>
                    <widget class="QWidget" name="widget_3" native="true">
                     <layout class="QHBoxLayout" name="horizontalLayout_5">
                      <item>
                       <spacer name="horizontalSpacer_3">
                        <property name="orientation">
                         <enum>Qt::Horizontal</enum>
                        </property>
                        <property name="sizeHint" stdset="0">
                         <size>
                          <width>40</width>
                          <height>20</height>
                         </size>
                        </property>
                       </spacer>
                      </item>
                      <item>
                       <widget class="QPushButton" name="generate">
                        <property name="text">
                         <string>&amp;Generate</string>
                        </property>
                       </widget>
                      </item>
                      <item>
                       <widget class="QPushButton" name="baseGridReset">
                        <property name="text">
                         <string>&amp;Reset</string>
                        </property>
                       </widget>
                      </item>
                     </layout>
                    </widget>
                   </item>
                   <item>
                    <spacer name="verticalSpacer">
                     <property name="orientation">
                      <enum>Qt::Vertical</enum>
                     </property>
                     <property name="sizeHint" stdset="0">
                      <size>
                       <width>20</width>
                       <height>273</height>
                      </size>
                     </property>
                    </spacer>
                   </item>
                  </layout>
                 </widget>
                 <widget class="QWidget" name="castellationPage">
                  <layout class="QVBoxLayout" name="verticalLayout_6">
                   <item>
                    <widget class="QLabel" name="label_18">
                     <property name="font">
                      <font>
                       <pointsize>10</pointsize>
                       <bold>true</bold>
                      </font>
                     </property>
                     <property name="text">
                      <string>Castellation</string>
                     </property>
                    </widget>
                   </item>
                   <item>
                    <widget class="Line" name="line_6">
                     <property name="orientation">
                      <enum>Qt::Horizontal</enum>
                     </property>
                    </widget>
                   </item>
                   <item>
                    <widget class="QScrollArea" name="scrollArea_2">
                     <property name="frameShape">
                      <enum>QFrame::NoFrame</enum>
                     </property>
                     <property name="horizontalScrollBarPolicy">
                      <enum>Qt::ScrollBarAlwaysOff</enum>
                     </property>
                     <property name="widgetResizable">
                      <bool>true</bool>
                     </property>
                     <widget class="QWidget" name="scrollAreaWidgetContents">
                      <property name="geometry">
                       <rect>
                        <x>0</x>
                        <y>0</y>
                        <width>272</width>
                        <height>592</height>
                       </rect>
                      </property>
                      <layout class="QVBoxLayout" name="verticalLayout_8">
                       <property name="leftMargin">
                        <number>0</number>
                       </property>
                       <property name="topMargin">
                        <number>0</number>
                       </property>
                       <property name="rightMargin">
                        <number>0</number>
                       </property>
                       <property name="bottomMargin">
                        <number>0</number>
                       </property>
                       <item>
                        <widget class="QWidget" name="widget_11" native="true">
                         <layout class="QVBoxLayout" name="verticalLayout_9">
                          <property name="bottomMargin">
                           <number>9</number>
                          </property>
                          <item>
                           <widget class="FolderHeader" name="castellationConfigurationHeader">
                            <property name="sizePolicy">
                             <sizepolicy hsizetype="Expanding" vsizetype="Fixed">
                              <horstretch>0</horstretch>
                              <verstretch>0</verstretch>
                             </sizepolicy>
                            </property>
                            <property name="font">
                             <font>
                              <bold>true</bold>
                             </font>
                            </property>
                            <property name="text">
                             <string>Configuration</string>
                            </property>
                            <property name="checked">
                             <bool>true</bool>
                            </property>
                           </widget>
                          </item>
                          <item>
                           <widget class="Line" name="line_4">
                            <property name="orientation">
                             <enum>Qt::Horizontal</enum>
                            </property>
                           </widget>
                          </item>
                          <item>
                           <widget class="QWidget" name="castellationConfiguration" native="true">
                            <layout class="QVBoxLayout" name="verticalLayout_10">
                             <property name="spacing">
                              <number>0</number>
                             </property>
                             <property name="topMargin">
                              <number>0</number>
                             </property>
                             <property name="bottomMargin">
                              <number>0</number>
                             </property>
                             <item>
                              <widget class="QWidget" name="widget_12" native="true">
                               <layout class="QFormLayout" name="formLayout_3">
                                <property name="leftMargin">
                                 <number>0</number>
                                </property>
                                <property name="rightMargin">
                                 <number>0</number>
                                </property>
                                <property name="bottomMargin">
                                 <number>4</number>
                                </property>
                                <item row="0" column="0">
                                 <widget class="QLabel" name="label_15">
                                  <property name="text">
                                   <string>Number of Cells between Levels</string>
                                  </property>
                                 </widget>
                                </item>
                                <item row="0" column="1">
                                 <widget class="QLineEdit" name="nCellsBetweenLevels"/>
                                </item>
                                <item row="1" column="0">
                                 <widget class="QLabel" name="label_16">
                                  <property name="text">
                                   <string>Feature Angle Threshold</string>
                                  </property>
                                 </widget>
                                </item>
                                <item row="1" column="1">
                                 <widget class="QLineEdit" name="resolveFeatureAngle"/>
                                </item>
                               </layout>
                              </widget>
                             </item>
                             <item>
                              <widget class="QWidget" name="widget_13" native="true">
                               <layout class="QVBoxLayout" name="verticalLayout_11">
                                <property name="leftMargin">
                                 <number>0</number>
                                </property>
                                <property name="topMargin">
                                 <number>4</number>
                                </property>
                                <property name="rightMargin">
                                 <number>0</number>
                                </property>
                                <item>
                                 <widget class="QCheckBox" name="keepNonManifoldEdges">
                                  <property name="text">
                                   <string>Keep Non-Manifold Edges</string>
                                  </property>
                                 </widget>
                                </item>
                                <item>
                                 <widget class="QCheckBox" name="keepOpenEdges">
                                  <property name="text">
                                   <string>Keep Open Edges</string>
                                  </property>
                                 </widget>
                                </item>
                               </layout>
                              </widget>
                             </item>
                            </layout>
                           </widget>
                          </item>
                         </layout>
                        </widget>
                       </item>
                       <item>
                        <widget class="QWidget" name="widget_22" native="true">
                         <layout class="QVBoxLayout" name="verticalLayout_13">
                          <property name="bottomMargin">
                           <number>9</number>
                          </property>
                          <item>
                           <widget class="FolderHeader" name="castellationAdvancedHeader">
                            <property name="sizePolicy">
                             <sizepolicy hsizetype="Expanding" vsizetype="Fixed">
                              <horstretch>0</horstretch>
                              <verstretch>0</verstretch>
                             </sizepolicy>
                            </property>
                            <property name="font">
                             <font>
                              <bold>true</bold>
                             </font>
                            </property>
                            <property name="text">
                             <string>Advanced</string>
                            </property>
                            <property name="checked">
                             <bool>false</bool>
                            </property>
                           </widget>
                          </item>
                          <item>
                           <widget class="Line" name="line_13">
                            <property name="orientation">
                             <enum>Qt::Horizontal</enum>
                            </property>
                           </widget>
                          </item>
                          <item>
                           <widget class="QWidget" name="castellationAdvanced" native="true">
                            <layout class="QVBoxLayout" name="verticalLayout_27">
                             <item>
                              <widget class="QWidget" name="widget_25" native="true">
                               <layout class="QFormLayout" name="formLayout_8">
                                <property name="leftMargin">
                                 <number>0</number>
                                </property>
                                <property name="topMargin">
                                 <number>0</number>
                                </property>
                                <property name="rightMargin">
                                 <number>0</number>
                                </property>
                                <property name="bottomMargin">
                                 <number>0</number>
                                </property>
                                <item row="0" column="0">
                                 <widget class="QLabel" name="label_41">
                                  <property name="text">
                                   <string>Max. Global Cell Count</string>
                                  </property>
                                 </widget>
                                </item>
                                <item row="0" column="1">
                                 <widget class="QLineEdit" name="maxGlobalCells"/>
                                </item>
                                <item row="1" column="0">
                                 <widget class="QLabel" name="label_42">
                                  <property name="text">
                                   <string>Max. Local Cell Count</string>
                                  </property>
                                 </widget>
                                </item>
                                <item row="1" column="1">
                                 <widget class="QLineEdit" name="maxLocalCells"/>
                                </item>
                                <item row="2" column="0">
                                 <widget class="QLabel" name="label_43">
                                  <property name="text">
                                   <string>Min. Refinement Cell Count</string>
                                  </property>
                                 </widget>
                                </item>
                                <item row="2" column="1">
                                 <widget class="QLineEdit" name="minRefinementCells"/>
                                </item>
                                <item row="3" column="0">
                                 <widget class="QLabel" name="label_44">
                                  <property name="text">
                                   <string>Max. Load Unbalance</string>
                                  </property>
                                 </widget>
                                </item>
                                <item row="3" column="1">
                                 <widget class="QLineEdit" name="maxLoadUnbalance"/>
                                </item>
                               </layout>
                              </widget>
                             </item>
                             <item>
                              <widget class="QCheckBox" name="allowFreeStandingZoneFaces">
                               <property name="text">
                                <string>Allow Free Standing Zone Faces</string>
                               </property>
                              </widget>
                             </item>
                            </layout>
                           </widget>
                          </item>
                         </layout>
                        </widget>
                       </item>
                       <item>
                        <widget class="QWidget" name="widget_26" native="true">
                         <layout class="QVBoxLayout" name="verticalLayout_28">
                          <item>
                           <widget class="QWidget" name="widget_27" native="true">
                            <layout class="QHBoxLayout" name="horizontalLayout_13">
                             <property name="leftMargin">
                              <number>0</number>
                             </property>
                             <property name="topMargin">
                              <number>0</number>
                             </property>
                             <property name="rightMargin">
                              <number>0</number>
                             </property>
                             <property name="bottomMargin">
                              <number>0</number>
                             </property>
                             <item>
                              <widget class="FolderHeader" name="surfaceRefinementHeader">
                               <property name="sizePolicy">
                                <sizepolicy hsizetype="Expanding" vsizetype="Fixed">
                                 <horstretch>0</horstretch>
                                 <verstretch>0</verstretch>
                                </sizepolicy>
                               </property>
                               <property name="font">
                                <font>
                                 <bold>true</bold>
                                </font>
                               </property>
                               <property name="text">
                                <string>Surface/Feature Refinement</string>
                               </property>
                               <property name="checked">
                                <bool>true</bool>
                               </property>
                              </widget>
                             </item>
                             <item>
                              <widget class="FlatPushButton" name="surfaceRefinementAdd">
                               <property name="text">
                                <string/>
                               </property>
                               <property name="icon">
                                <iconset resource="../../../resource.qrc">
                                 <normaloff>:/icons/add-circle-outline.svg</normaloff>:/icons/add-circle-outline.svg</iconset>
                               </property>
                              </widget>
                             </item>
                            </layout>
                           </widget>
                          </item>
                          <item>
                           <widget class="Line" name="line_5">
                            <property name="orientation">
                             <enum>Qt::Horizontal</enum>
                            </property>
                           </widget>
                          </item>
                          <item>
                           <widget class="ListTable" name="surfaceRefinement">
                            <property name="styleSheet">
                             <string notr="true"/>
                            </property>
                            <property name="frameShape">
                             <enum>QFrame::Box</enum>
                            </property>
                            <property name="frameShadow">
                             <enum>QFrame::Raised</enum>
                            </property>
                            <layout class="QGridLayout" name="gridLayout_2">
                             <item row="0" column="0">
                              <widget class="QLabel" name="label_46">
                               <property name="font">
                                <font>
                                 <bold>true</bold>
                                </font>
                               </property>
                               <property name="text">
                                <string>Group</string>
                               </property>
                              </widget>
                             </item>
                             <item row="0" column="1">
                              <widget class="QLabel" name="label_45">
                               <property name="font">
                                <font>
                                 <bold>true</bold>
                                </font>
                               </property>
                               <property name="text">
                                <string>Min. Level</string>
                               </property>
                              </widget>
                             </item>
                             <item row="0" column="2">
                              <widget class="QLabel" name="label_63">
                               <property name="font">
                                <font>
                                 <bold>true</bold>
                                </font>
                               </property>
                               <property name="text">
                                <string>Max. Level</string>
                               </property>
                              </widget>
                             </item>
                            </layout>
                           </widget>
                          </item>
                         </layout>
                        </widget>
                       </item>
                       <item>
                        <widget class="QWidget" name="widget_14" native="true">
                         <layout class="QVBoxLayout" name="verticalLayout_12">
                          <item>
                           <widget class="QWidget" name="widget_28" native="true">
                            <layout class="QHBoxLayout" name="horizontalLayout_15">
                             <property name="leftMargin">
                              <number>0</number>
                             </property>
                             <property name="topMargin">
                              <number>0</number>
                             </property>
                             <property name="rightMargin">
                              <number>0</number>
                             </property>
                             <property name="bottomMargin">
                              <number>0</number>
                             </property>
                             <item>
                              <widget class="FolderHeader" name="volumeRefinementHeader">
                               <property name="sizePolicy">
                                <sizepolicy hsizetype="Expanding" vsizetype="Fixed">
                                 <horstretch>0</horstretch>
                                 <verstretch>0</verstretch>
                                </sizepolicy>
                               </property>
                               <property name="font">
                                <font>
                                 <bold>true</bold>
                                </font>
                               </property>
                               <property name="text">
                                <string>Volume Refinement</string>
                               </property>
                               <property name="checked">
                                <bool>true</bool>
                               </property>
                              </widget>
                             </item>
                             <item>
                              <widget class="FlatPushButton" name="volumeRefinementAdd">
                               <property name="text">
                                <string/>
                               </property>
                               <property name="icon">
                                <iconset resource="../../../resource.qrc">
                                 <normaloff>:/icons/add-circle-outline.svg</normaloff>:/icons/add-circle-outline.svg</iconset>
                               </property>
                              </widget>
                             </item>
                            </layout>
                           </widget>
                          </item>
                          <item>
                           <widget class="Line" name="line_14">
                            <property name="orientation">
                             <enum>Qt::Horizontal</enum>
                            </property>
                           </widget>
                          </item>
                          <item>
                           <widget class="ListTable" name="volumeRefinement">
                            <property name="frameShape">
                             <enum>QFrame::Box</enum>
                            </property>
                            <property name="frameShadow">
                             <enum>QFrame::Raised</enum>
                            </property>
                            <layout class="QGridLayout" name="gridLayout_4">
                             <item row="0" column="0">
                              <widget class="QLabel" name="label_50">
                               <property name="font">
                                <font>
                                 <bold>true</bold>
                                </font>
                               </property>
                               <property name="text">
                                <string>Group</string>
                               </property>
                              </widget>
                             </item>
                             <item row="0" column="1">
                              <widget class="QLabel" name="label_49">
                               <property name="font">
                                <font>
                                 <bold>true</bold>
                                </font>
                               </property>
                               <property name="text">
                                <string>Level</string>
                               </property>
                              </widget>
                             </item>
                            </layout>
                           </widget>
                          </item>
                          <item>
                           <spacer name="verticalSpacer_5">
                            <property name="orientation">
                             <enum>Qt::Vertical</enum>
                            </property>
                            <property name="sizeHint" stdset="0">
                             <size>
                              <width>20</width>
                              <height>40</height>
                             </size>
                            </property>
                           </spacer>
                          </item>
                         </layout>
                        </widget>
                       </item>
                      </layout>
                     </widget>
                    </widget>
                   </item>
                   <item>
                    <widget class="QWidget" name="castellationButtons" native="true">
                     <layout class="QHBoxLayout" name="horizontalLayout_9">
                      <item>
                       <spacer name="horizontalSpacer_6">
                        <property name="orientation">
                         <enum>Qt::Horizontal</enum>
                        </property>
                        <property name="sizeHint" stdset="0">
                         <size>
                          <width>40</width>
                          <height>20</height>
                         </size>
                        </property>
                       </spacer>
                      </item>
                      <item>
                       <widget class="QPushButton" name="refine">
                        <property name="text">
                         <string>&amp;Refine</string>
                        </property>
                       </widget>
                      </item>
                      <item>
                       <widget class="QPushButton" name="castellationReset">
                        <property name="text">
                         <string>&amp;Reset</string>
                        </property>
                       </widget>
                      </item>
                     </layout>
                    </widget>
                   </item>
                  </layout>
                 </widget>
                 <widget class="QWidget" name="snapPage">
                  <layout class="QVBoxLayout" name="verticalLayout_16">
                   <item>
                    <widget class="QLabel" name="label_19">
                     <property name="font">
                      <font>
                       <pointsize>10</pointsize>
                       <bold>true</bold>
                      </font>
                     </property>
                     <property name="text">
                      <string>Snap</string>
                     </property>
                    </widget>
                   </item>
                   <item>
                    <widget class="Line" name="line_7">
                     <property name="orientation">
                      <enum>Qt::Horizontal</enum>
                     </property>
                    </widget>
                   </item>
                   <item>
                    <widget class="QWidget" name="snapContents" native="true">
                     <layout class="QVBoxLayout" name="verticalLayout_14">
                      <item>
                       <widget class="QLabel" name="label_20">
                        <property name="text">
                         <string>Global Configuration</string>
                        </property>
                       </widget>
                      </item>
                      <item>
                       <widget class="Line" name="line_8">
                        <property name="orientation">
                         <enum>Qt::Horizontal</enum>
                        </property>
                       </widget>
                      </item>
                      <item>
                       <widget class="QGroupBox" name="groupBox_3">
                        <property name="title">
                         <string>Iteration Count</string>
                        </property>
                        <layout class="QFormLayout" name="formLayout_4">
                         <item row="0" column="0">
                          <widget class="QLabel" name="label_21">
                           <property name="text">
                            <string>Smoothing for Surface</string>
                           </property>
                          </widget>
                         </item>
                         <item row="0" column="1">
                          <widget class="QLineEdit" name="smoothingForSurface"/>
                         </item>
                         <item row="1" column="0">
                          <widget class="QLabel" name="label_22">
                           <property name="text">
                            <string>Smoothing for Internal</string>
                           </property>
                          </widget>
                         </item>
                         <item row="1" column="1">
                          <widget class="QLineEdit" name="smoothingForInternal"/>
                         </item>
                         <item row="2" column="0">
                          <widget class="QLabel" name="label_23">
                           <property name="text">
                            <string>Mesh Displacement Relaxation</string>
                           </property>
                          </widget>
                         </item>
                         <item row="2" column="1">
                          <widget class="QLineEdit" name="meshDisplacementRelaxation"/>
                         </item>
                         <item row="3" column="0">
                          <widget class="QLabel" name="label_24">
                           <property name="text">
                            <string>Snapping Relaxation</string>
                           </property>
                          </widget>
                         </item>
                         <item row="3" column="1">
                          <widget class="QLineEdit" name="globalSnappingRelaxation"/>
                         </item>
                        </layout>
                       </widget>
                      </item>
                      <item>
                       <widget class="QGroupBox" name="groupBox_4">
                        <property name="title">
                         <string>Feature Snapping</string>
                        </property>
                        <layout class="QVBoxLayout" name="verticalLayout_15">
                         <item>
                          <widget class="QWidget" name="widget_18" native="true">
                           <layout class="QFormLayout" name="formLayout_5">
                            <property name="leftMargin">
                             <number>0</number>
                            </property>
                            <property name="topMargin">
                             <number>0</number>
                            </property>
                            <property name="rightMargin">
                             <number>0</number>
                            </property>
                            <property name="bottomMargin">
                             <number>0</number>
                            </property>
                            <item row="0" column="0">
                             <widget class="QLabel" name="label_25">
                              <property name="text">
                               <string>Snapping Relaxation</string>
                              </property>
                             </widget>
                            </item>
                            <item row="0" column="1">
                             <widget class="QLineEdit" name="featureSnappingRelaxation"/>
                            </item>
                            <item row="1" column="0">
                             <widget class="QLabel" name="label_35">
                              <property name="text">
                               <string>Feature Snap Type</string>
                              </property>
                             </widget>
                            </item>
                            <item row="1" column="1">
                             <widget class="EnumComboBox" name="featureSnapType"/>
                            </item>
                           </layout>
                          </widget>
                         </item>
                         <item>
                          <widget class="QCheckBox" name="multiSurfaceFeatureSnap">
                           <property name="text">
                            <string>Multi-Surface Feature Snap</string>
                           </property>
                          </widget>
                         </item>
                        </layout>
                       </widget>
                      </item>
                      <item>
                       <widget class="QWidget" name="widget_19" native="true">
                        <layout class="QFormLayout" name="formLayout_6">
                         <item row="0" column="0">
                          <widget class="QLabel" name="label_26">
                           <property name="text">
                            <string>Tolerance</string>
                           </property>
                          </widget>
                         </item>
                         <item row="0" column="1">
                          <widget class="QLineEdit" name="tolerance"/>
                         </item>
                         <item row="1" column="0">
                          <widget class="QLabel" name="label_27">
                           <property name="text">
                            <string>Concave Angle (degree)</string>
                           </property>
                          </widget>
                         </item>
                         <item row="1" column="1">
                          <widget class="QLineEdit" name="concaveAngle"/>
                         </item>
                         <item row="2" column="0">
                          <widget class="QLabel" name="label_28">
                           <property name="text">
                            <string>Min. Area Ratio</string>
                           </property>
                          </widget>
                         </item>
                         <item row="2" column="1">
                          <widget class="QLineEdit" name="minAreaRatio"/>
                         </item>
                        </layout>
                       </widget>
                      </item>
                     </layout>
                    </widget>
                   </item>
                   <item>
                    <widget class="QWidget" name="widget_16" native="true">
                     <layout class="QHBoxLayout" name="horizontalLayout_10">
                      <item>
                       <spacer name="horizontalSpacer_7">
                        <property name="orientation">
                         <enum>Qt::Horizontal</enum>
                        </property>
                        <property name="sizeHint" stdset="0">
                         <size>
                          <width>0</width>
                          <height>20</height>
                         </size>
                        </property>
                       </spacer>
                      </item>
                      <item>
                       <widget class="QPushButton" name="snap">
                        <property name="text">
                         <string>S&amp;nap</string>
                        </property>
                       </widget>
                      </item>
                      <item>
                       <widget class="QPushButton" name="snapReset">
                        <property name="text">
                         <string>&amp;Reset</string>
                        </property>
                       </widget>
                      </item>
                     </layout>
                    </widget>
                   </item>
                   <item>
                    <spacer name="verticalSpacer_2">
                     <property name="orientation">
                      <enum>Qt::Vertical</enum>
                     </property>
                     <property name="sizeHint" stdset="0">
                      <size>
                       <width>20</width>
                       <height>40</height>
                      </size>
                     </property>
                    </spacer>
                   </item>
                  </layout>
                 </widget>
                 <widget class="QWidget" name="boundaryLayerPage">
                  <layout class="QVBoxLayout" name="verticalLayout_18">
                   <item>
                    <widget class="QLabel" name="label_29">
                     <property name="font">
                      <font>
                       <pointsize>10</pointsize>
                       <bold>true</bold>
                      </font>
                     </property>
                     <property name="text">
                      <string>Boundary Layer</string>
                     </property>
                    </widget>
                   </item>
                   <item>
                    <widget class="Line" name="line_9">
                     <property name="orientation">
                      <enum>Qt::Horizontal</enum>
                     </property>
                    </widget>
                   </item>
                   <item>
                    <widget class="QScrollArea" name="scrollArea_3">
                     <property name="frameShape">
                      <enum>QFrame::NoFrame</enum>
                     </property>
                     <property name="horizontalScrollBarPolicy">
                      <enum>Qt::ScrollBarAlwaysOff</enum>
                     </property>
                     <property name="widgetResizable">
                      <bool>true</bool>
                     </property>
                     <widget class="QWidget" name="scrollAreaWidgetContents_2">
                      <property name="geometry">
                       <rect>
                        <x>0</x>
                        <y>0</y>
                        <width>396</width>
                        <height>661</height>
                       </rect>
                      </property>
                      <layout class="QVBoxLayout" name="verticalLayout_20">
                       <property name="leftMargin">
                        <number>0</number>
                       </property>
                       <property name="topMargin">
                        <number>0</number>
                       </property>
                       <property name="rightMargin">
                        <number>0</number>
                       </property>
                       <property name="bottomMargin">
                        <number>0</number>
                       </property>
                       <item>
                        <widget class="QWidget" name="widget_29" native="true">
                         <layout class="QVBoxLayout" name="verticalLayout_29">
                          <item>
                           <widget class="QWidget" name="widget_30" native="true">
                            <layout class="QHBoxLayout" name="horizontalLayout_16">
                             <property name="leftMargin">
                              <number>0</number>
                             </property>
                             <property name="topMargin">
                              <number>0</number>
                             </property>
                             <property name="rightMargin">
                              <number>0</number>
                             </property>
                             <property name="bottomMargin">
                              <number>0</number>
                             </property>
                             <item>
                              <widget class="FolderHeader" name="boundaryLayerConfigurationsHeader">
                               <property name="sizePolicy">
                                <sizepolicy hsizetype="Expanding" vsizetype="Fixed">
                                 <horstretch>0</horstretch>
                                 <verstretch>0</verstretch>
                                </sizepolicy>
                               </property>
                               <property name="font">
                                <font>
                                 <bold>true</bold>
                                </font>
                               </property>
                               <property name="text">
                                <string>Configurations</string>
                               </property>
                               <property name="checked">
                                <bool>true</bool>
                               </property>
                              </widget>
                             </item>
                             <item>
                              <widget class="FlatPushButton" name="boundaryLayerConfigurationsAdd">
                               <property name="text">
                                <string/>
                               </property>
                               <property name="icon">
                                <iconset resource="../../../resource.qrc">
                                 <normaloff>:/icons/add-circle-outline.svg</normaloff>:/icons/add-circle-outline.svg</iconset>
                               </property>
                              </widget>
                             </item>
                            </layout>
                           </widget>
                          </item>
                          <item>
                           <widget class="Line" name="line_15">
                            <property name="orientation">
                             <enum>Qt::Horizontal</enum>
                            </property>
                           </widget>
                          </item>
                          <item>
                           <widget class="ListTable" name="boundaryLayerConfigurations">
                            <property name="styleSheet">
                             <string notr="true"/>
                            </property>
                            <property name="frameShape">
                             <enum>QFrame::Box</enum>
                            </property>
                            <property name="frameShadow">
                             <enum>QFrame::Raised</enum>
                            </property>
                            <layout class="QGridLayout" name="gridLayout_3">
                             <item row="0" column="1">
                              <widget class="QLabel" name="label_47">
                               <property name="font">
                                <font>
                                 <bold>true</bold>
                                </font>
                               </property>
                               <property name="text">
                                <string>Layers</string>
                               </property>
                              </widget>
                             </item>
                             <item row="0" column="0">
                              <widget class="QLabel" name="label_48">
                               <property name="font">
                                <font>
                                 <bold>true</bold>
                                </font>
                               </property>
                               <property name="text">
                                <string>Group</string>
                               </property>
                              </widget>
                             </item>
                            </layout>
                           </widget>
                          </item>
                         </layout>
                        </widget>
                       </item>
                       <item>
                        <widget class="QWidget" name="widget_31" native="true">
                         <layout class="QVBoxLayout" name="verticalLayout_30">
                          <item>
                           <widget class="QWidget" name="widget_32" native="true">
                            <layout class="QHBoxLayout" name="horizontalLayout_17">
                             <property name="leftMargin">
                              <number>0</number>
                             </property>
                             <property name="topMargin">
                              <number>0</number>
                             </property>
                             <property name="rightMargin">
                              <number>0</number>
                             </property>
                             <property name="bottomMargin">
                              <number>0</number>
                             </property>
                             <item>
                              <widget class="FolderHeader" name="boundaryLayerAdvancedConfigurationHeader">
                               <property name="sizePolicy">
                                <sizepolicy hsizetype="Expanding" vsizetype="Fixed">
                                 <horstretch>0</horstretch>
                                 <verstretch>0</verstretch>
                                </sizepolicy>
                               </property>
                               <property name="font">
                                <font>
                                 <bold>true</bold>
                                </font>
                               </property>
                               <property name="text">
                                <string>Advanced Configuration</string>
                               </property>
                               <property name="checked">
                                <bool>true</bool>
                               </property>
                              </widget>
                             </item>
                            </layout>
                           </widget>
                          </item>
                          <item>
                           <widget class="Line" name="line_16">
                            <property name="orientation">
                             <enum>Qt::Horizontal</enum>
                            </property>
                           </widget>
                          </item>
                          <item>
                           <widget class="QWidget" name="boundaryLayerAdvancedConfiguration" native="true">
                            <layout class="QVBoxLayout" name="verticalLayout_19">
                             <property name="leftMargin">
                              <number>0</number>
                             </property>
                             <property name="rightMargin">
                              <number>0</number>
                             </property>
                             <item>
                              <widget class="QWidget" name="widget_15" native="true">
                               <layout class="QFormLayout" name="formLayout_7">
                                <property name="topMargin">
                                 <number>0</number>
                                </property>
                                <item row="0" column="0">
                                 <widget class="QLabel" name="label_14">
                                  <property name="text">
                                   <string>Number of Grow</string>
                                  </property>
                                 </widget>
                                </item>
                                <item row="0" column="1">
                                 <widget class="QLineEdit" name="nGrow"/>
                                </item>
                               </layout>
                              </widget>
                             </item>
                             <item>
                              <widget class="QGroupBox" name="groupBox_5">
                               <property name="title">
                                <string>Static Analysis of Starting Mesh</string>
                               </property>
                               <layout class="QFormLayout" name="formLayout_9">
                                <item row="1" column="0">
                                 <widget class="QLabel" name="label_17">
                                  <property name="text">
                                   <string>Max. Thickness Ratio</string>
                                  </property>
                                 </widget>
                                </item>
                                <item row="1" column="1">
                                 <widget class="QLineEdit" name="maxFaceThicknessRatio"/>
                                </item>
                                <item row="0" column="0">
                                 <widget class="QLabel" name="label_60">
                                  <property name="text">
                                   <string>Feature Angle Threshold</string>
                                  </property>
                                 </widget>
                                </item>
                                <item row="0" column="1">
                                 <widget class="QLineEdit" name="featureAngleThreshold"/>
                                </item>
                               </layout>
                              </widget>
                             </item>
                             <item>
                              <widget class="QGroupBox" name="groupBox_6">
                               <property name="title">
                                <string>Patch Displacement Smoothing</string>
                               </property>
                               <layout class="QFormLayout" name="formLayout_10">
                                <item row="0" column="0">
                                 <widget class="QLabel" name="label_30">
                                  <property name="text">
                                   <string>Number of Iterations</string>
                                  </property>
                                 </widget>
                                </item>
                                <item row="0" column="1">
                                 <widget class="QLineEdit" name="nSmoothSurfaceNormals"/>
                                </item>
                                <item row="1" column="0">
                                 <widget class="QLabel" name="label_31">
                                  <property name="text">
                                   <string>Smooth Layer Thickness</string>
                                  </property>
                                 </widget>
                                </item>
                                <item row="1" column="1">
                                 <widget class="QLineEdit" name="nSmoothThickness"/>
                                </item>
                               </layout>
                              </widget>
                             </item>
                             <item>
                              <widget class="QGroupBox" name="groupBox_7">
                               <property name="title">
                                <string>Medial Axis</string>
                               </property>
                               <layout class="QFormLayout" name="formLayout_11">
                                <item row="0" column="0">
                                 <widget class="QLabel" name="label_32">
                                  <property name="text">
                                   <string>Min. Axis Angle</string>
                                  </property>
                                 </widget>
                                </item>
                                <item row="0" column="1">
                                 <widget class="QLineEdit" name="minMedialAxisAngle"/>
                                </item>
                                <item row="1" column="0">
                                 <widget class="QLabel" name="label_33">
                                  <property name="text">
                                   <string>max Thickness Ratio</string>
                                  </property>
                                 </widget>
                                </item>
                                <item row="1" column="1">
                                 <widget class="QLineEdit" name="maxThicknessToMedialRatio"/>
                                </item>
                                <item row="2" column="0">
                                 <widget class="QLabel" name="label_34">
                                  <property name="text">
                                   <string>Number of Smoothing Iter.</string>
                                  </property>
                                 </widget>
                                </item>
                                <item row="2" column="1">
                                 <widget class="QLineEdit" name="nSmoothNormals"/>
                                </item>
                                <item row="3" column="0">
                                 <widget class="QLabel" name="label_36">
                                  <property name="text">
                                   <string>Max. Snapping Relaxation Iter.</string>
                                  </property>
                                 </widget>
                                </item>
                                <item row="3" column="1">
                                 <widget class="QLineEdit" name="nRelaxIter"/>
                                </item>
                               </layout>
                              </widget>
                             </item>
                             <item>
                              <widget class="QGroupBox" name="groupBox_8">
                               <property name="title">
                                <string>Mesh Shrinking</string>
                               </property>
                               <layout class="QFormLayout" name="formLayout_12">
                                <item row="0" column="0">
                                 <widget class="QLabel" name="label_51">
                                  <property name="text">
                                   <string>Num. of Buffer Cells</string>
                                  </property>
                                 </widget>
                                </item>
                                <item row="0" column="1">
                                 <widget class="QLineEdit" name="nBufferCellsNoExtrude"/>
                                </item>
                                <item row="1" column="0">
                                 <widget class="QLabel" name="label_52">
                                  <property name="text">
                                   <string>Max. Layer Addition Iter.</string>
                                  </property>
                                 </widget>
                                </item>
                                <item row="1" column="1">
                                 <widget class="QLineEdit" name="nLayerIter"/>
                                </item>
                                <item row="2" column="0">
                                 <widget class="QLabel" name="label_53">
                                  <property name="text">
                                   <string>Max. Iter. Before Relax</string>
                                  </property>
                                 </widget>
                                </item>
                                <item row="2" column="1">
                                 <widget class="QLineEdit" name="nRelaxedIter"/>
                                </item>
                               </layout>
                              </widget>
                             </item>
                            </layout>
                           </widget>
                          </item>
                          <item>
                           <spacer name="verticalSpacer_3">
                            <property name="orientation">
                             <enum>Qt::Vertical</enum>
                            </property>
                            <property name="sizeHint" stdset="0">
                             <size>
                              <width>20</width>
                              <height>40</height>
                             </size>
                            </property>
                           </spacer>
                          </item>
                         </layout>
                        </widget>
                       </item>
                      </layout>
                     </widget>
                    </widget>
                   </item>
                   <item>
                    <widget class="QWidget" name="boundaryLayerButtons" native="true">
                     <layout class="QHBoxLayout" name="horizontalLayout_11">
                      <item>
                       <spacer name="horizontalSpacer_8">
                        <property name="orientation">
                         <enum>Qt::Horizontal</enum>
                        </property>
                        <property name="sizeHint" stdset="0">
                         <size>
                          <width>18</width>
                          <height>20</height>
                         </size>
                        </property>
                       </spacer>
                      </item>
                      <item>
                       <widget class="QPushButton" name="boundaryLayerApply">
                        <property name="text">
                         <string>&amp;Apply</string>
                        </property>
                       </widget>
                      </item>
                      <item>
                       <widget class="QPushButton" name="boundaryLayerReset">
                        <property name="text">
                         <string>&amp;Reset</string>
                        </property>
                       </widget>
                      </item>
                     </layout>
                    </widget>
                   </item>
                  </layout>
                 </widget>
                 <widget class="QWidget" name="exportPage">
                  <layout class="QVBoxLayout" name="verticalLayout_22">
                   <item>
                    <widget class="QLabel" name="label_37">
                     <property name="font">
                      <font>
                       <pointsize>10</pointsize>
                       <bold>true</bold>
                      </font>
                     </property>
                     <property name="text">
                      <string>Export</string>
                     </property>
                    </widget>
                   </item>
                   <item>
                    <widget class="Line" name="line_11">
                     <property name="orientation">
                      <enum>Qt::Horizontal</enum>
                     </property>
                    </widget>
                   </item>
                   <item>
                    <widget class="QLabel" name="validationMessage">
                     <property name="styleSheet">
                      <string notr="true">color: red</string>
                     </property>
                     <property name="text">
                      <string/>
                     </property>
                    </widget>
                   </item>
                   <item>
                    <spacer name="verticalSpacer_4">
                     <property name="orientation">
                      <enum>Qt::Vertical</enum>
                     </property>
                     <property name="sizeHint" stdset="0">
                      <size>
                       <width>20</width>
                       <height>40</height>
                      </size>
                     </property>
                    </spacer>
                   </item>
                   <item>
                    <widget class="QWidget" name="widget_20" native="true">
                     <layout class="QHBoxLayout" name="horizontalLayout_12">
                      <property name="rightMargin">
                       <number>0</number>
                      </property>
                      <item>
                       <spacer name="horizontalSpacer_9">
                        <property name="orientation">
                         <enum>Qt::Horizontal</enum>
                        </property>
                        <property name="sizeHint" stdset="0">
                         <size>
                          <width>93</width>
                          <height>20</height>
                         </size>
                        </property>
                       </spacer>
                      </item>
                      <item>
                       <widget class="QPushButton" name="export2DPlane">
                        <property name="text">
                         <string>Export as 2D Plane</string>
                        </property>
                       </widget>
                      </item>
                      <item>
                       <widget class="QPushButton" name="export2DWedge">
                        <property name="text">
<<<<<<< HEAD
                         <string>Export as 2D Wedge</string>
=======
                         <string>&amp;Export as BaramFlow project</string>
>>>>>>> 186a1eab
                        </property>
                       </widget>
                      </item>
                     </layout>
                    </widget>
                   </item>
                   <item>
                    <widget class="QPushButton" name="export_">
                     <property name="minimumSize">
                      <size>
                       <width>0</width>
                       <height>50</height>
                      </size>
                     </property>
                     <property name="text">
                      <string>Export as BaramFlow project</string>
                     </property>
                    </widget>
                   </item>
                  </layout>
                 </widget>
                </widget>
               </item>
               <item>
                <widget class="QLabel" name="regionValidationMessage">
                 <property name="styleSheet">
                  <string notr="true">padding: 10px; border: 1px solid LightGrey; color: red</string>
                 </property>
                 <property name="text">
                  <string/>
                 </property>
                 <property name="wordWrap">
                  <bool>true</bool>
                 </property>
                </widget>
               </item>
               <item>
                <widget class="QWidget" name="widget_4" native="true">
                 <layout class="QHBoxLayout" name="horizontalLayout_3">
                  <property name="bottomMargin">
                   <number>0</number>
                  </property>
                  <item>
                   <spacer name="horizontalSpacer_2">
                    <property name="orientation">
                     <enum>Qt::Horizontal</enum>
                    </property>
                    <property name="sizeHint" stdset="0">
                     <size>
                      <width>40</width>
                      <height>20</height>
                     </size>
                    </property>
                   </spacer>
                  </item>
                  <item>
                   <widget class="QPushButton" name="unlock">
                    <property name="text">
                     <string>&amp;Unlock</string>
                    </property>
                   </widget>
                  </item>
                  <item>
                   <widget class="QPushButton" name="next">
                    <property name="enabled">
                     <bool>false</bool>
                    </property>
                    <property name="text">
                     <string>&amp;Next</string>
                    </property>
                   </widget>
                  </item>
                 </layout>
                </widget>
               </item>
              </layout>
             </widget>
             <widget class="QGroupBox" name="groupBox_24">
              <property name="sizePolicy">
               <sizepolicy hsizetype="Expanding" vsizetype="Preferred">
                <horstretch>0</horstretch>
                <verstretch>0</verstretch>
               </sizepolicy>
              </property>
              <layout class="QVBoxLayout" name="verticalLayout_24">
               <property name="leftMargin">
                <number>0</number>
               </property>
               <property name="topMargin">
                <number>0</number>
               </property>
               <item>
                <widget class="QSplitter" name="renderingSplitter">
                 <property name="sizePolicy">
                  <sizepolicy hsizetype="Preferred" vsizetype="Preferred">
                   <horstretch>0</horstretch>
                   <verstretch>0</verstretch>
                  </sizepolicy>
                 </property>
                 <property name="orientation">
                  <enum>Qt::Horizontal</enum>
                 </property>
                 <widget class="QWidget" name="widget_37" native="true">
                  <property name="minimumSize">
                   <size>
                    <width>0</width>
                    <height>0</height>
                   </size>
                  </property>
                  <layout class="QVBoxLayout" name="verticalLayout_3">
                   <property name="topMargin">
                    <number>2</number>
                   </property>
                   <property name="bottomMargin">
                    <number>0</number>
                   </property>
                   <item>
                    <widget class="QWidget" name="widget_34" native="true">
                     <layout class="QHBoxLayout" name="horizontalLayout_25">
                      <property name="leftMargin">
                       <number>0</number>
                      </property>
                      <property name="topMargin">
                       <number>0</number>
                      </property>
                      <property name="rightMargin">
                       <number>0</number>
                      </property>
                      <property name="bottomMargin">
                       <number>0</number>
                      </property>
                      <item>
                       <widget class="QLabel" name="label_61">
                        <property name="font">
                         <font>
                          <pointsize>10</pointsize>
                          <bold>true</bold>
                         </font>
                        </property>
                        <property name="text">
                         <string>Display Control</string>
                        </property>
                       </widget>
                      </item>
                      <item>
                       <spacer name="horizontalSpacer_12">
                        <property name="orientation">
                         <enum>Qt::Horizontal</enum>
                        </property>
                        <property name="sizeHint" stdset="0">
                         <size>
                          <width>40</width>
                          <height>20</height>
                         </size>
                        </property>
                       </spacer>
                      </item>
                      <item>
                       <widget class="QCheckBox" name="rendering">
                        <property name="styleSheet">
                         <string notr="true">QCheckBox::indicator:unchecked { image: url(:/images/toggle_off) }
QCheckBox::indicator:checked { image: url(:/images/toggle_on) }</string>
                        </property>
                        <property name="text">
                         <string/>
                        </property>
                        <property name="checked">
                         <bool>true</bool>
                        </property>
                       </widget>
                      </item>
                     </layout>
                    </widget>
                   </item>
                   <item>
                    <widget class="Line" name="line_10">
                     <property name="orientation">
                      <enum>Qt::Horizontal</enum>
                     </property>
                    </widget>
                   </item>
                   <item>
                    <widget class="QWidget" name="displayControl" native="true">
                     <layout class="QVBoxLayout" name="verticalLayout_17">
                      <property name="leftMargin">
                       <number>0</number>
                      </property>
                      <property name="topMargin">
                       <number>0</number>
                      </property>
                      <property name="rightMargin">
                       <number>0</number>
                      </property>
                      <property name="bottomMargin">
                       <number>0</number>
                      </property>
                      <item>
                       <widget class="QWidget" name="cutTool" native="true">
                        <layout class="QVBoxLayout" name="verticalLayout_7">
                         <property name="spacing">
                          <number>6</number>
                         </property>
                         <property name="leftMargin">
                          <number>0</number>
                         </property>
                         <property name="topMargin">
                          <number>0</number>
                         </property>
                         <property name="rightMargin">
                          <number>0</number>
                         </property>
                         <property name="bottomMargin">
                          <number>0</number>
                         </property>
                         <item>
                          <widget class="FolderHeader" name="cutHeader">
                           <property name="sizePolicy">
                            <sizepolicy hsizetype="Expanding" vsizetype="Fixed">
                             <horstretch>0</horstretch>
                             <verstretch>0</verstretch>
                            </sizepolicy>
                           </property>
                           <property name="font">
                            <font>
                             <bold>false</bold>
                            </font>
                           </property>
                           <property name="text">
                            <string>Cut</string>
                           </property>
                           <property name="checked">
                            <bool>false</bool>
                           </property>
                          </widget>
                         </item>
                         <item>
                          <widget class="QGroupBox" name="cut">
                           <layout class="QVBoxLayout" name="verticalLayout_21">
                            <item>
                             <widget class="QWidget" name="widget_35" native="true">
                              <layout class="QHBoxLayout" name="horizontalLayout_23">
                               <property name="topMargin">
                                <number>0</number>
                               </property>
                               <property name="bottomMargin">
                                <number>0</number>
                               </property>
                               <item>
                                <widget class="QRadioButton" name="clip">
                                 <property name="text">
                                  <string>Clip</string>
                                 </property>
                                 <property name="checked">
                                  <bool>true</bool>
                                 </property>
                                </widget>
                               </item>
                               <item>
                                <widget class="QRadioButton" name="slice">
                                 <property name="text">
                                  <string>Slice</string>
                                 </property>
                                </widget>
                               </item>
                              </layout>
                             </widget>
                            </item>
                            <item>
                             <widget class="Line" name="line_3">
                              <property name="orientation">
                               <enum>Qt::Horizontal</enum>
                              </property>
                             </widget>
                            </item>
                            <item>
                             <widget class="QWidget" name="clipOption" native="true">
                              <layout class="QGridLayout" name="gridLayout_6">
                               <property name="topMargin">
                                <number>0</number>
                               </property>
                               <property name="bottomMargin">
                                <number>0</number>
                               </property>
                               <property name="verticalSpacing">
                                <number>0</number>
                               </property>
                               <item row="0" column="0">
                                <widget class="QCheckBox" name="cutX">
                                 <property name="text">
                                  <string>X Plane</string>
                                 </property>
                                </widget>
                               </item>
                               <item row="0" column="1">
                                <widget class="QWidget" name="cutXPlane" native="true">
                                 <property name="enabled">
                                  <bool>false</bool>
                                 </property>
                                 <layout class="QHBoxLayout" name="horizontalLayout_6">
                                  <property name="leftMargin">
                                   <number>0</number>
                                  </property>
                                  <property name="topMargin">
                                   <number>0</number>
                                  </property>
                                  <property name="rightMargin">
                                   <number>9</number>
                                  </property>
                                  <property name="bottomMargin">
                                   <number>0</number>
                                  </property>
                                  <item>
                                   <widget class="QWidget" name="widget_10" native="true">
                                    <layout class="QHBoxLayout" name="horizontalLayout_20">
                                     <property name="spacing">
                                      <number>0</number>
                                     </property>
                                     <property name="leftMargin">
                                      <number>0</number>
                                     </property>
                                     <property name="topMargin">
                                      <number>0</number>
                                     </property>
                                     <property name="rightMargin">
                                      <number>0</number>
                                     </property>
                                     <property name="bottomMargin">
                                      <number>0</number>
                                     </property>
                                     <item>
                                      <widget class="QLineEdit" name="xCutPlane">
                                       <property name="sizePolicy">
                                        <sizepolicy hsizetype="Preferred" vsizetype="Fixed">
                                         <horstretch>0</horstretch>
                                         <verstretch>0</verstretch>
                                        </sizepolicy>
                                       </property>
                                       <property name="text">
                                        <string>0</string>
                                       </property>
                                      </widget>
                                     </item>
                                     <item>
                                      <widget class="QPushButton" name="xPlaneHandle">
                                       <property name="text">
                                        <string/>
                                       </property>
                                       <property name="icon">
                                        <iconset resource="../../../resource.qrc">
                                         <normaloff>:/graphicsIcons/planeHandle.svg</normaloff>:/graphicsIcons/planeHandle.svg</iconset>
                                       </property>
                                       <property name="checkable">
                                        <bool>true</bool>
                                       </property>
                                       <attribute name="buttonGroup">
                                        <string notr="true">clipHandles</string>
                                       </attribute>
                                      </widget>
                                     </item>
                                    </layout>
                                   </widget>
                                  </item>
                                  <item>
                                   <widget class="QCheckBox" name="xCutInvert">
                                    <property name="text">
                                     <string>Invert</string>
                                    </property>
                                   </widget>
                                  </item>
                                 </layout>
                                </widget>
                               </item>
                               <item row="1" column="0">
                                <widget class="QCheckBox" name="cutY">
                                 <property name="text">
                                  <string>Y Plane</string>
                                 </property>
                                </widget>
                               </item>
                               <item row="1" column="1">
                                <widget class="QWidget" name="cutYPlane" native="true">
                                 <property name="enabled">
                                  <bool>false</bool>
                                 </property>
                                 <layout class="QHBoxLayout" name="horizontalLayout_7">
                                  <property name="leftMargin">
                                   <number>0</number>
                                  </property>
                                  <property name="topMargin">
                                   <number>0</number>
                                  </property>
                                  <property name="rightMargin">
                                   <number>9</number>
                                  </property>
                                  <property name="bottomMargin">
                                   <number>0</number>
                                  </property>
                                  <item>
                                   <widget class="QWidget" name="widget_21" native="true">
                                    <layout class="QHBoxLayout" name="horizontalLayout_21">
                                     <property name="spacing">
                                      <number>0</number>
                                     </property>
                                     <property name="leftMargin">
                                      <number>0</number>
                                     </property>
                                     <property name="topMargin">
                                      <number>0</number>
                                     </property>
                                     <property name="rightMargin">
                                      <number>0</number>
                                     </property>
                                     <property name="bottomMargin">
                                      <number>0</number>
                                     </property>
                                     <item>
                                      <widget class="QLineEdit" name="yCutPlane">
                                       <property name="sizePolicy">
                                        <sizepolicy hsizetype="Preferred" vsizetype="Fixed">
                                         <horstretch>0</horstretch>
                                         <verstretch>0</verstretch>
                                        </sizepolicy>
                                       </property>
                                       <property name="text">
                                        <string>0</string>
                                       </property>
                                      </widget>
                                     </item>
                                     <item>
                                      <widget class="QPushButton" name="yPlaneHandle">
                                       <property name="text">
                                        <string/>
                                       </property>
                                       <property name="icon">
                                        <iconset resource="../../../resource.qrc">
                                         <normaloff>:/graphicsIcons/planeHandle.svg</normaloff>:/graphicsIcons/planeHandle.svg</iconset>
                                       </property>
                                       <property name="checkable">
                                        <bool>true</bool>
                                       </property>
                                       <attribute name="buttonGroup">
                                        <string notr="true">clipHandles</string>
                                       </attribute>
                                      </widget>
                                     </item>
                                    </layout>
                                   </widget>
                                  </item>
                                  <item>
                                   <widget class="QCheckBox" name="yCutInvert">
                                    <property name="text">
                                     <string>Invert</string>
                                    </property>
                                   </widget>
                                  </item>
                                 </layout>
                                </widget>
                               </item>
                               <item row="2" column="0">
                                <widget class="QCheckBox" name="cutZ">
                                 <property name="text">
                                  <string>Z Plane</string>
                                 </property>
                                </widget>
                               </item>
                               <item row="2" column="1">
                                <widget class="QWidget" name="cutZPlane" native="true">
                                 <property name="enabled">
                                  <bool>false</bool>
                                 </property>
                                 <layout class="QHBoxLayout" name="horizontalLayout_8">
                                  <property name="leftMargin">
                                   <number>0</number>
                                  </property>
                                  <property name="topMargin">
                                   <number>0</number>
                                  </property>
                                  <property name="rightMargin">
                                   <number>9</number>
                                  </property>
                                  <property name="bottomMargin">
                                   <number>0</number>
                                  </property>
                                  <item>
                                   <widget class="QWidget" name="widget_24" native="true">
                                    <layout class="QHBoxLayout" name="horizontalLayout_22">
                                     <property name="spacing">
                                      <number>0</number>
                                     </property>
                                     <property name="leftMargin">
                                      <number>0</number>
                                     </property>
                                     <property name="topMargin">
                                      <number>0</number>
                                     </property>
                                     <property name="rightMargin">
                                      <number>0</number>
                                     </property>
                                     <property name="bottomMargin">
                                      <number>0</number>
                                     </property>
                                     <item>
                                      <widget class="QLineEdit" name="zCutPlane">
                                       <property name="sizePolicy">
                                        <sizepolicy hsizetype="Preferred" vsizetype="Fixed">
                                         <horstretch>0</horstretch>
                                         <verstretch>0</verstretch>
                                        </sizepolicy>
                                       </property>
                                       <property name="text">
                                        <string>0</string>
                                       </property>
                                      </widget>
                                     </item>
                                     <item>
                                      <widget class="QPushButton" name="zPlaneHandle">
                                       <property name="text">
                                        <string/>
                                       </property>
                                       <property name="icon">
                                        <iconset resource="../../../resource.qrc">
                                         <normaloff>:/graphicsIcons/planeHandle.svg</normaloff>:/graphicsIcons/planeHandle.svg</iconset>
                                       </property>
                                       <property name="checkable">
                                        <bool>true</bool>
                                       </property>
                                       <attribute name="buttonGroup">
                                        <string notr="true">clipHandles</string>
                                       </attribute>
                                      </widget>
                                     </item>
                                    </layout>
                                   </widget>
                                  </item>
                                  <item>
                                   <widget class="QCheckBox" name="zCutInvert">
                                    <property name="text">
                                     <string>Invert</string>
                                    </property>
                                   </widget>
                                  </item>
                                 </layout>
                                </widget>
                               </item>
                              </layout>
                             </widget>
                            </item>
                            <item>
                             <widget class="QWidget" name="widget_8" native="true">
                              <layout class="QFormLayout" name="formLayout_2">
                               <property name="verticalSpacing">
                                <number>0</number>
                               </property>
                               <property name="leftMargin">
                                <number>0</number>
                               </property>
                               <property name="topMargin">
                                <number>0</number>
                               </property>
                               <property name="rightMargin">
                                <number>0</number>
                               </property>
                               <property name="bottomMargin">
                                <number>0</number>
                               </property>
                              </layout>
                             </widget>
                            </item>
                            <item>
                             <widget class="QWidget" name="sliceOption" native="true">
                              <layout class="QGridLayout" name="gridLayout_7">
                               <property name="topMargin">
                                <number>0</number>
                               </property>
                               <property name="bottomMargin">
                                <number>0</number>
                               </property>
                               <property name="verticalSpacing">
                                <number>0</number>
                               </property>
                               <item row="0" column="0">
                                <widget class="QComboBox" name="slicePlane">
                                 <property name="currentIndex">
                                  <number>3</number>
                                 </property>
                                 <item>
                                  <property name="text">
                                   <string>X</string>
                                  </property>
                                 </item>
                                 <item>
                                  <property name="text">
                                   <string>Y</string>
                                  </property>
                                 </item>
                                 <item>
                                  <property name="text">
                                   <string>Z</string>
                                  </property>
                                 </item>
                                 <item>
                                  <property name="text">
                                   <string>None</string>
                                  </property>
                                 </item>
                                </widget>
                               </item>
                               <item row="0" column="1">
                                <widget class="QWidget" name="sliceBox" native="true">
                                 <property name="enabled">
                                  <bool>false</bool>
                                 </property>
                                 <layout class="QHBoxLayout" name="horizontalLayout_26">
                                  <property name="spacing">
                                   <number>0</number>
                                  </property>
                                  <property name="leftMargin">
                                   <number>0</number>
                                  </property>
                                  <property name="topMargin">
                                   <number>0</number>
                                  </property>
                                  <property name="rightMargin">
                                   <number>0</number>
                                  </property>
                                  <property name="bottomMargin">
                                   <number>0</number>
                                  </property>
                                  <item>
                                   <widget class="QLineEdit" name="sliceValue">
                                    <property name="sizePolicy">
                                     <sizepolicy hsizetype="Preferred" vsizetype="Fixed">
                                      <horstretch>0</horstretch>
                                      <verstretch>0</verstretch>
                                     </sizepolicy>
                                    </property>
                                    <property name="text">
                                     <string>0</string>
                                    </property>
                                   </widget>
                                  </item>
                                  <item>
                                   <widget class="QPushButton" name="sliceHandle">
                                    <property name="text">
                                     <string/>
                                    </property>
                                    <property name="icon">
                                     <iconset resource="../../../resource.qrc">
                                      <normaloff>:/graphicsIcons/planeHandle.svg</normaloff>:/graphicsIcons/planeHandle.svg</iconset>
                                    </property>
                                    <property name="checkable">
                                     <bool>true</bool>
                                    </property>
                                   </widget>
                                  </item>
                                 </layout>
                                </widget>
                               </item>
                              </layout>
                             </widget>
                            </item>
                            <item>
                             <widget class="QWidget" name="widget_36" native="true">
                              <layout class="QHBoxLayout" name="horizontalLayout_19">
                               <property name="topMargin">
                                <number>0</number>
                               </property>
                               <property name="rightMargin">
                                <number>0</number>
                               </property>
                               <property name="bottomMargin">
                                <number>0</number>
                               </property>
                               <item>
                                <spacer name="horizontalSpacer_5">
                                 <property name="orientation">
                                  <enum>Qt::Horizontal</enum>
                                 </property>
                                 <property name="sizeHint" stdset="0">
                                  <size>
                                   <width>0</width>
                                   <height>20</height>
                                  </size>
                                 </property>
                                </spacer>
                               </item>
                               <item>
                                <widget class="QPushButton" name="cutApply">
                                 <property name="text">
                                  <string>Apply</string>
                                 </property>
                                </widget>
                               </item>
                              </layout>
                             </widget>
                            </item>
                           </layout>
                          </widget>
                         </item>
                        </layout>
                       </widget>
                      </item>
                      <item>
                       <widget class="QWidget" name="meshQualityInfo" native="true">
                        <layout class="QVBoxLayout" name="verticalLayout_33">
                         <property name="spacing">
                          <number>6</number>
                         </property>
                         <property name="leftMargin">
                          <number>0</number>
                         </property>
                         <property name="topMargin">
                          <number>0</number>
                         </property>
                         <property name="rightMargin">
                          <number>0</number>
                         </property>
                         <property name="bottomMargin">
                          <number>0</number>
                         </property>
                         <item>
                          <widget class="FolderHeader" name="meshQualityHeader">
                           <property name="sizePolicy">
                            <sizepolicy hsizetype="Expanding" vsizetype="Fixed">
                             <horstretch>0</horstretch>
                             <verstretch>0</verstretch>
                            </sizepolicy>
                           </property>
                           <property name="font">
                            <font>
                             <bold>false</bold>
                            </font>
                           </property>
                           <property name="text">
                            <string>Mesh Quality</string>
                           </property>
                           <property name="checked">
                            <bool>false</bool>
                           </property>
                          </widget>
                         </item>
                         <item>
                          <widget class="QGroupBox" name="meshQualityGroupBox">
                           <layout class="QVBoxLayout" name="verticalLayout_34">
                            <item>
                             <widget class="QWidget" name="widget_6" native="true">
                              <layout class="QGridLayout" name="gridLayout_5">
                               <property name="leftMargin">
                                <number>0</number>
                               </property>
                               <property name="topMargin">
                                <number>0</number>
                               </property>
                               <property name="rightMargin">
                                <number>0</number>
                               </property>
                               <property name="bottomMargin">
                                <number>0</number>
                               </property>
                               <item row="1" column="1">
                                <widget class="QLabeledDoubleRangeSlider" name="meshQualityRangeSlider">
                                 <property name="orientation">
                                  <enum>Qt::Horizontal</enum>
                                 </property>
                                </widget>
                               </item>
                               <item row="0" column="0">
                                <widget class="QLabel" name="label_5">
                                 <property name="text">
                                  <string>Index</string>
                                 </property>
                                </widget>
                               </item>
                               <item row="1" column="0">
                                <widget class="QLabel" name="label_6">
                                 <property name="text">
                                  <string>Range</string>
                                 </property>
                                </widget>
                               </item>
                               <item row="0" column="1">
                                <widget class="QWidget" name="widget_9" native="true">
                                 <layout class="QHBoxLayout" name="horizontalLayout_14">
                                  <property name="leftMargin">
                                   <number>0</number>
                                  </property>
                                  <property name="topMargin">
                                   <number>0</number>
                                  </property>
                                  <property name="rightMargin">
                                   <number>0</number>
                                  </property>
                                  <property name="bottomMargin">
                                   <number>0</number>
                                  </property>
                                  <item>
                                   <widget class="QComboBox" name="meshQualityIndex"/>
                                  </item>
                                  <item>
                                   <spacer name="horizontalSpacer_11">
                                    <property name="orientation">
                                     <enum>Qt::Horizontal</enum>
                                    </property>
                                    <property name="sizeHint" stdset="0">
                                     <size>
                                      <width>40</width>
                                      <height>20</height>
                                     </size>
                                    </property>
                                   </spacer>
                                  </item>
                                 </layout>
                                </widget>
                               </item>
                              </layout>
                             </widget>
                            </item>
                            <item>
                             <widget class="QWidget" name="widget_7" native="true">
                              <layout class="QHBoxLayout" name="horizontalLayout_28">
                               <property name="leftMargin">
                                <number>0</number>
                               </property>
                               <property name="topMargin">
                                <number>0</number>
                               </property>
                               <property name="rightMargin">
                                <number>0</number>
                               </property>
                               <property name="bottomMargin">
                                <number>0</number>
                               </property>
                               <item>
                                <spacer name="horizontalSpacer_10">
                                 <property name="orientation">
                                  <enum>Qt::Horizontal</enum>
                                 </property>
                                 <property name="sizeHint" stdset="0">
                                  <size>
                                   <width>0</width>
                                   <height>20</height>
                                  </size>
                                 </property>
                                </spacer>
                               </item>
                               <item>
                                <widget class="QPushButton" name="meshQualityApply">
                                 <property name="text">
                                  <string>Apply</string>
                                 </property>
                                </widget>
                               </item>
                              </layout>
                             </widget>
                            </item>
                           </layout>
                          </widget>
                         </item>
                        </layout>
                       </widget>
                      </item>
                      <item>
                       <widget class="QTreeWidget" name="actors">
                        <property name="contextMenuPolicy">
                         <enum>Qt::CustomContextMenu</enum>
                        </property>
                        <property name="editTriggers">
                         <set>QAbstractItemView::NoEditTriggers</set>
                        </property>
                        <property name="selectionMode">
                         <enum>QAbstractItemView::ExtendedSelection</enum>
                        </property>
                        <property name="sortingEnabled">
                         <bool>true</bool>
                        </property>
                        <property name="columnCount">
                         <number>3</number>
                        </property>
                        <attribute name="headerVisible">
                         <bool>true</bool>
                        </attribute>
                        <attribute name="headerStretchLastSection">
                         <bool>false</bool>
                        </attribute>
                        <column>
                         <property name="text">
                          <string>Name</string>
                         </property>
                        </column>
                        <column>
                         <property name="text">
                          <string>Type</string>
                         </property>
                        </column>
                        <column>
                         <property name="text">
                          <string/>
                         </property>
                        </column>
                       </widget>
                      </item>
                     </layout>
                    </widget>
                   </item>
                  </layout>
                 </widget>
                 <widget class="QWidget" name="widget_2" native="true">
                  <property name="sizePolicy">
                   <sizepolicy hsizetype="Expanding" vsizetype="Preferred">
                    <horstretch>0</horstretch>
                    <verstretch>0</verstretch>
                   </sizepolicy>
                  </property>
                  <layout class="QVBoxLayout" name="verticalLayout">
                   <property name="spacing">
                    <number>0</number>
                   </property>
                   <property name="leftMargin">
                    <number>0</number>
                   </property>
                   <property name="topMargin">
                    <number>0</number>
                   </property>
                   <property name="rightMargin">
                    <number>0</number>
                   </property>
                   <property name="bottomMargin">
                    <number>0</number>
                   </property>
                   <item>
                    <widget class="QWidget" name="toolbar" native="true">
                     <property name="sizePolicy">
                      <sizepolicy hsizetype="Expanding" vsizetype="Minimum">
                       <horstretch>0</horstretch>
                       <verstretch>0</verstretch>
                      </sizepolicy>
                     </property>
                     <layout class="QHBoxLayout" name="horizontalLayout">
                      <property name="spacing">
                       <number>0</number>
                      </property>
                      <property name="leftMargin">
                       <number>0</number>
                      </property>
                      <property name="topMargin">
                       <number>0</number>
                      </property>
                      <property name="rightMargin">
                       <number>0</number>
                      </property>
                      <property name="bottomMargin">
                       <number>0</number>
                      </property>
                      <item>
                       <widget class="FlatPushButton" name="axis">
                        <property name="maximumSize">
                         <size>
                          <width>32</width>
                          <height>32</height>
                         </size>
                        </property>
                        <property name="toolTip">
                         <string> Set the axis direction based on the origin</string>
                        </property>
                        <property name="icon">
                         <iconset resource="../../../resource.qrc">
                          <normaloff>:/graphicsIcons/noun-axis-405079</normaloff>:/graphicsIcons/noun-axis-405079</iconset>
                        </property>
                        <property name="iconSize">
                         <size>
                          <width>22</width>
                          <height>22</height>
                         </size>
                        </property>
                        <property name="checkable">
                         <bool>true</bool>
                        </property>
                        <property name="checked">
                         <bool>false</bool>
                        </property>
                       </widget>
                      </item>
                      <item>
                       <widget class="FlatPushButton" name="cubeAxis">
                        <property name="maximumSize">
                         <size>
                          <width>32</width>
                          <height>32</height>
                         </size>
                        </property>
                        <property name="toolTip">
                         <string> Display x,y and z axis coordinates</string>
                        </property>
                        <property name="icon">
                         <iconset>
                          <normaloff>:/graphicsIcons/ruler</normaloff>:/graphicsIcons/ruler</iconset>
                        </property>
                        <property name="iconSize">
                         <size>
                          <width>24</width>
                          <height>24</height>
                         </size>
                        </property>
                        <property name="checkable">
                         <bool>true</bool>
                        </property>
                       </widget>
                      </item>
                      <item>
                       <widget class="FlatPushButton" name="perspective">
                        <property name="maximumSize">
                         <size>
                          <width>32</width>
                          <height>32</height>
                         </size>
                        </property>
                        <property name="toolTip">
                         <string> Toggle between Perspective and Orthogonal views</string>
                        </property>
                        <property name="icon">
                         <iconset resource="../../../resource.qrc">
                          <normaloff>:/graphicsIcons/2d-label-icon.svg</normaloff>:/graphicsIcons/2d-label-icon.svg</iconset>
                        </property>
                        <property name="iconSize">
                         <size>
                          <width>24</width>
                          <height>24</height>
                         </size>
                        </property>
                        <property name="checkable">
                         <bool>true</bool>
                        </property>
                       </widget>
                      </item>
                      <item>
                       <widget class="FlatPushButton" name="fit">
                        <property name="maximumSize">
                         <size>
                          <width>32</width>
                          <height>32</height>
                         </size>
                        </property>
                        <property name="toolTip">
                         <string> Show the entire model in the windows to fit the view</string>
                        </property>
                        <property name="icon">
                         <iconset resource="../../../resource.qrc">
                          <normaloff>:/icons/expand.svg</normaloff>:/icons/expand.svg</iconset>
                        </property>
                        <property name="iconSize">
                         <size>
                          <width>24</width>
                          <height>24</height>
                         </size>
                        </property>
                       </widget>
                      </item>
                      <item>
                       <widget class="FlatPushButton" name="alignAxis">
                        <property name="maximumSize">
                         <size>
                          <width>32</width>
                          <height>32</height>
                         </size>
                        </property>
                        <property name="toolTip">
                         <string> View the model from cross-section of the closest-axis, aligning with current state</string>
                        </property>
                        <property name="icon">
                         <iconset resource="../../../resource.qrc">
                          <normaloff>:/graphicsIcons/alignAxis.svg</normaloff>:/graphicsIcons/alignAxis.svg</iconset>
                        </property>
                        <property name="iconSize">
                         <size>
                          <width>24</width>
                          <height>24</height>
                         </size>
                        </property>
                       </widget>
                      </item>
                      <item>
                       <widget class="FlatPushButton" name="rotate">
                        <property name="maximumSize">
                         <size>
                          <width>32</width>
                          <height>32</height>
                         </size>
                        </property>
                        <property name="toolTip">
                         <string> Rotate the model by 90 degrees</string>
                        </property>
                        <property name="icon">
                         <iconset resource="../../../resource.qrc">
                          <normaloff>:/icons/reload.svg</normaloff>:/icons/reload.svg</iconset>
                        </property>
                        <property name="iconSize">
                         <size>
                          <width>24</width>
                          <height>24</height>
                         </size>
                        </property>
                       </widget>
                      </item>
                      <item>
                       <widget class="QWidget" name="widget_17" native="true">
                        <layout class="QHBoxLayout" name="horizontalLayout_24">
                         <property name="spacing">
                          <number>3</number>
                         </property>
                         <property name="topMargin">
                          <number>0</number>
                         </property>
                         <property name="bottomMargin">
                          <number>0</number>
                         </property>
                         <item>
                          <widget class="QLabel" name="cellCount">
                           <property name="sizePolicy">
                            <sizepolicy hsizetype="Preferred" vsizetype="Fixed">
                             <horstretch>0</horstretch>
                             <verstretch>0</verstretch>
                            </sizepolicy>
                           </property>
                           <property name="font">
                            <font>
                             <pointsize>10</pointsize>
                             <bold>true</bold>
                            </font>
                           </property>
                           <property name="frameShape">
                            <enum>QFrame::NoFrame</enum>
                           </property>
                           <property name="text">
                            <string>0</string>
                           </property>
                          </widget>
                         </item>
                         <item>
                          <widget class="QLabel" name="label_62">
                           <property name="text">
                            <string>cells</string>
                           </property>
                          </widget>
                         </item>
                        </layout>
                       </widget>
                      </item>
                      <item>
                       <spacer name="horizontalSpacer">
                        <property name="orientation">
                         <enum>Qt::Horizontal</enum>
                        </property>
                        <property name="sizeHint" stdset="0">
                         <size>
                          <width>40</width>
                          <height>20</height>
                         </size>
                        </property>
                       </spacer>
                      </item>
                     </layout>
                    </widget>
                   </item>
                   <item>
                    <widget class="RenderingWidget" name="renderingView" native="true">
                     <property name="sizePolicy">
                      <sizepolicy hsizetype="Preferred" vsizetype="Expanding">
                       <horstretch>0</horstretch>
                       <verstretch>0</verstretch>
                      </sizepolicy>
                     </property>
                     <property name="contextMenuPolicy">
                      <enum>Qt::CustomContextMenu</enum>
                     </property>
                    </widget>
                   </item>
                  </layout>
                 </widget>
                </widget>
               </item>
              </layout>
             </widget>
            </widget>
           </item>
          </layout>
         </widget>
        </item>
       </layout>
      </widget>
      <widget class="QWidget" name="dockContainer" native="true"/>
     </widget>
    </item>
   </layout>
  </widget>
  <widget class="QMenuBar" name="menubar">
   <property name="geometry">
    <rect>
     <x>0</x>
     <y>0</y>
     <width>1221</width>
     <height>22</height>
    </rect>
   </property>
   <widget class="QMenu" name="menuFile">
    <property name="title">
     <string>&amp;File</string>
    </property>
    <widget class="QMenu" name="menuOpen_Recent">
     <property name="title">
      <string>Open Recent</string>
     </property>
     <addaction name="action"/>
    </widget>
    <addaction name="actionNew"/>
    <addaction name="actionOpen"/>
    <addaction name="menuOpen_Recent"/>
    <addaction name="separator"/>
    <addaction name="actionSave"/>
    <addaction name="separator"/>
    <addaction name="actionExit"/>
   </widget>
   <widget class="QMenu" name="menuMesh_Quality">
    <property name="title">
     <string>&amp;Mesh Quality</string>
    </property>
    <addaction name="actionParameters"/>
   </widget>
   <widget class="QMenu" name="menuSettings">
    <property name="title">
     <string>&amp;Settings</string>
    </property>
    <addaction name="actionScale"/>
    <addaction name="actionLanguage"/>
   </widget>
   <widget class="QMenu" name="menuHelp">
    <property name="title">
     <string>&amp;Help</string>
    </property>
    <addaction name="actionAbout"/>
   </widget>
   <widget class="QMenu" name="menuView">
    <property name="title">
     <string>&amp;View</string>
    </property>
   </widget>
   <widget class="QMenu" name="menuParallel">
    <property name="title">
     <string>&amp;Parallel</string>
    </property>
    <addaction name="actionParallelEnvironment"/>
   </widget>
   <addaction name="menuFile"/>
   <addaction name="menuMesh_Quality"/>
   <addaction name="menuView"/>
   <addaction name="menuParallel"/>
   <addaction name="menuSettings"/>
   <addaction name="menuHelp"/>
  </widget>
  <widget class="QStatusBar" name="statusbar"/>
  <action name="actionNew">
   <property name="text">
    <string>&amp;New</string>
   </property>
  </action>
  <action name="actionOpen">
   <property name="text">
    <string>&amp;Open</string>
   </property>
  </action>
  <action name="actionSave">
   <property name="text">
    <string>&amp;Save</string>
   </property>
  </action>
  <action name="actionSave_As">
   <property name="text">
    <string>Save As</string>
   </property>
  </action>
  <action name="actionExport">
   <property name="text">
    <string>Export</string>
   </property>
  </action>
  <action name="actionClose">
   <property name="text">
    <string>Close</string>
   </property>
  </action>
  <action name="actionExit">
   <property name="text">
    <string>&amp;Exit</string>
   </property>
  </action>
  <action name="actionParameters">
   <property name="text">
    <string>&amp;Parameters</string>
   </property>
  </action>
  <action name="actionScale">
   <property name="text">
    <string>&amp;Scale</string>
   </property>
  </action>
  <action name="actionLanguage">
   <property name="text">
    <string>&amp;Language</string>
   </property>
  </action>
  <action name="actionAbout">
   <property name="text">
    <string>About</string>
   </property>
  </action>
  <action name="action">
   <property name="text">
    <string/>
   </property>
  </action>
  <action name="actionParallelEnvironment">
   <property name="text">
    <string>&amp;Environment</string>
   </property>
  </action>
 </widget>
 <customwidgets>
  <customwidget>
   <class>EnumComboBox</class>
   <extends>QComboBox</extends>
   <header>widgets.enum_combo_box</header>
  </customwidget>
  <customwidget>
   <class>FlatPushButton</class>
   <extends>QPushButton</extends>
   <header location="global">widgets.flat_push_button</header>
  </customwidget>
  <customwidget>
   <class>RenderingWidget</class>
   <extends>QWidget</extends>
   <header>widgets.rendering.rendering_widget</header>
   <container>1</container>
  </customwidget>
  <customwidget>
   <class>ListTable</class>
   <extends>QFrame</extends>
   <header>widgets.list_table</header>
   <container>1</container>
  </customwidget>
  <customwidget>
   <class>FolderHeader</class>
   <extends>QCheckBox</extends>
   <header location="global">baramMesh.view.widgets.folder_header</header>
  </customwidget>
  <customwidget>
   <class>QLabeledDoubleRangeSlider</class>
   <extends>QSlider</extends>
   <header>superqt</header>
  </customwidget>
 </customwidgets>
 <resources>
  <include location="../../../resource.qrc"/>
 </resources>
 <connections/>
 <buttongroups>
  <buttongroup name="clipHandles">
   <property name="exclusive">
    <bool>false</bool>
   </property>
  </buttongroup>
  <buttongroup name="stepButtons"/>
 </buttongroups>
</ui><|MERGE_RESOLUTION|>--- conflicted
+++ resolved
@@ -2197,11 +2197,7 @@
                       <item>
                        <widget class="QPushButton" name="export2DWedge">
                         <property name="text">
-<<<<<<< HEAD
                          <string>Export as 2D Wedge</string>
-=======
-                         <string>&amp;Export as BaramFlow project</string>
->>>>>>> 186a1eab
                         </property>
                        </widget>
                       </item>
@@ -2260,7 +2256,7 @@
                   <item>
                    <widget class="QPushButton" name="unlock">
                     <property name="text">
-                     <string>&amp;Unlock</string>
+                     <string>Unlock</string>
                     </property>
                    </widget>
                   </item>
@@ -2270,7 +2266,7 @@
                      <bool>false</bool>
                     </property>
                     <property name="text">
-                     <string>&amp;Next</string>
+                     <string>Next</string>
                     </property>
                    </widget>
                   </item>
