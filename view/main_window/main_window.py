#!/usr/bin/env python
# -*- coding: utf-8 -*-

<<<<<<< HEAD
import logging

from PySide6.QtWidgets import QMainWindow, QWidget, QFileDialog, QMessageBox
=======
from PySide6.QtWidgets import QMainWindow, QWidget, QFileDialog, QDialog
>>>>>>> afb86f68
from PySide6.QtCore import Qt, QThreadPool

from coredb.settings import Settings, CaseStatus
from view.case_wizard.case_wizard import CaseWizard
from view.setup.general.general_page import GeneralPage
from view.setup.materials.material_page import MaterialPage
from view.setup.models.models_page import ModelsPage
from view.setup.cell_zone_conditions.cell_zone_conditions_page import CellZoneConditionsPage
from view.setup.boundary_conditions.boundary_conditions_page import BoundaryConditionsPage
from view.setup.reference_values.reference_values_page import ReferenceValuesPage
from view.solution.numerical_conditions.numerical_conditions_page import NumericalConditionsPage
from view.solution.monitors.monitors_page import MonitorsPage
from view.solution.initialization.initialization_page import InitializationPage
from view.solution.run_calculation.run_calculation_page import RunCalculationPage
from openfoam.case_generator import CaseGenerator
from openfoam.polymesh.polymesh_loader import PolyMeshLoader
from openfoam.file_system import FileSystem
from .content_view import ContentView
from .main_window_ui import Ui_MainWindow
from .menu_view import MenuView, MenuItem
from .menu.settings_language import SettingLanguageDialog
from .menu.settings_scaling import SettingScalingDialog
from .mesh_dock import MeshDock
from .console_dock import ConsoleDock
from .start_window import StartWindow, StartAction


logger = logging.getLogger(__name__)


class MenuPage:
    def __init__(self, pageClass=None):
        self._pageClass = pageClass
        self._index = -1 if pageClass else 0

    @property
    def index(self):
        return self._index

    @index.setter
    def index(self, index):
        self._index = index

    def createPage(self):
        return self._pageClass()


class MainWindow(QMainWindow):
    def __init__(self, parent=None):
        super().__init__(parent)
        self._ui = Ui_MainWindow()
        self._ui.setupUi(self)
        self._wizard = None

        self._menuView = MenuView(self._ui.menuView)
        self._contentView = ContentView(self._ui.formView, self._ui)

        self._emptyDock = self._ui.emptyDock
        self._emptyDock.setTitleBarWidget(QWidget())
        self._meshDock = MeshDock(self)
        self._consoleDock = ConsoleDock(self)

        self._addDockTabified(self._consoleDock)
        self._addDockTabified(self._meshDock)

        self._menuPages = {
            MenuItem.MENU_TOP.value: MenuPage(),
            MenuItem.MENU_SETUP_GENERAL.value: MenuPage(GeneralPage),
            MenuItem.MENU_SETUP_MATERIALS.value: MenuPage(MaterialPage),
            MenuItem.MENU_SETUP_MODELS.value: MenuPage(ModelsPage),
            MenuItem.MENU_SETUP_CELL_ZONE_CONDITIONS.value: MenuPage(CellZoneConditionsPage),
            MenuItem.MENU_SETUP_BOUNDARY_CONDITIONS.value: MenuPage(BoundaryConditionsPage),
            MenuItem.MENU_SETUP_REFERENCE_VALUES.value: MenuPage(ReferenceValuesPage),
            MenuItem.MENU_SOLUTION_NUMERICAL_CONDITIONS.value: MenuPage(NumericalConditionsPage),
            MenuItem.MENU_SOLUTION_MONITORS.value: MenuPage(MonitorsPage),
            MenuItem.MENU_SOLUTION_INITIALIZATION.value: MenuPage(InitializationPage),
            MenuItem.MENU_SOLUTION_RUN_CALCULATION.value: MenuPage(RunCalculationPage),
        }

        self._threadPool = QThreadPool()
        self._startWindow = StartWindow()

        self._connectSignalsSlots()

        self._startWindow.open()

    def tabifyDock(self, dock):
        self.tabifyDockWidget(self._emptyDock, dock)

    def _connectSignalsSlots(self):
        self._startWindow.accepted.connect(self._start)
        self._ui.actionExit.triggered.connect(self.close)
        self._ui.actionNew.triggered.connect(self._openWizard)
        self._ui.actionSave.triggered.connect(self._save)
        self._ui.actionLoad_Mesh.triggered.connect(self._loadMesh)
        self._ui.actionLanguage.triggered.connect(self._changeLanguage)
        self._ui.actionScale.triggered.connect(self._changeScale)
        self._menuView.currentMenuChanged.connect(self._changeForm)
        Settings.signals.statusChanged.connect(self._caseStatusChanged)

    def _start(self):
        action = self._startWindow.action()
        if action == StartAction.ACTION_NEW:
            self._openWizard()
        elif action == StartAction.ACTION_OPEN:
            self.show()

    def _openWizard(self):
        self._wizard = CaseWizard()

        self._wizard.finished.connect(self._createCase)
        self._wizard.open()

    def _createCase(self, result):
        if result == CaseWizard.Accepted:
            self.show()
        else:
            self._startWindow.open()

    def _save(self):
        CaseGenerator().generateFiles()

    def _loadMesh(self):
        dirName = QFileDialog.getExistingDirectory(self)
        if dirName:
            self._threadPool.start(lambda: self._loadOpenFoamMesh(dirName))

    def _changeForm(self, currentMenu):
        page = self._menuPages[currentMenu]
        if page.index < 0:
            newPage = page.createPage()
            page.index = self._contentView.addPage(newPage)

        self._contentView.changePane(page.index)

    def _caseStatusChanged(self, status):
        self._menuView.updateMenu()
        self._ui.actionLoad_Mesh.setEnabled(status < CaseStatus.MESH_LOADED)

    def _addDockTabified(self, dock):
        self.addDockWidget(Qt.RightDockWidgetArea, dock)
        self.tabifyDock(dock)
        self._ui.menuView_2.addAction(dock.toggleViewAction())

<<<<<<< HEAD
    def _loadOpenFoamMesh(self, dirName):
        try:
            FileSystem.copyOpenFoamMeshFrom(dirName)
            PolyMeshLoader.load()
            self._meshDock.showOpenFoamMesh()
        except Exception as ex:
            logger.debug(ex, exc_info=True)
            QMessageBox.critical(self, self.tr('Mesh Loading Failed'), self.tr(f'Mesh Loading Failed : {ex}'))
=======
    def _copyMesh(self, dirName):
        FileSystem.copyOpenFoamMeshFrom(dirName)
        self._threadPool.start(lambda: PolyMeshLoader().load())
        self._threadPool.start(lambda: self._meshDock.showOpenFoamMesh())

    def _changeLanguage(self):
        self._dialogSettingLanguage = SettingLanguageDialog(self)
        self._dialogSettingLanguage.open()

    def _changeScale(self):
        self._dialogSettingScaling = SettingScalingDialog(self)
        self._dialogSettingScaling.open()
>>>>>>> afb86f68
<|MERGE_RESOLUTION|>--- conflicted
+++ resolved
@@ -1,13 +1,9 @@
 #!/usr/bin/env python
 # -*- coding: utf-8 -*-
 
-<<<<<<< HEAD
 import logging
 
 from PySide6.QtWidgets import QMainWindow, QWidget, QFileDialog, QMessageBox
-=======
-from PySide6.QtWidgets import QMainWindow, QWidget, QFileDialog, QDialog
->>>>>>> afb86f68
 from PySide6.QtCore import Qt, QThreadPool
 
 from coredb.settings import Settings, CaseStatus
@@ -152,7 +148,6 @@
         self.tabifyDock(dock)
         self._ui.menuView_2.addAction(dock.toggleViewAction())
 
-<<<<<<< HEAD
     def _loadOpenFoamMesh(self, dirName):
         try:
             FileSystem.copyOpenFoamMeshFrom(dirName)
@@ -161,11 +156,6 @@
         except Exception as ex:
             logger.debug(ex, exc_info=True)
             QMessageBox.critical(self, self.tr('Mesh Loading Failed'), self.tr(f'Mesh Loading Failed : {ex}'))
-=======
-    def _copyMesh(self, dirName):
-        FileSystem.copyOpenFoamMeshFrom(dirName)
-        self._threadPool.start(lambda: PolyMeshLoader().load())
-        self._threadPool.start(lambda: self._meshDock.showOpenFoamMesh())
 
     def _changeLanguage(self):
         self._dialogSettingLanguage = SettingLanguageDialog(self)
@@ -173,5 +163,4 @@
 
     def _changeScale(self):
         self._dialogSettingScaling = SettingScalingDialog(self)
-        self._dialogSettingScaling.open()
->>>>>>> afb86f68
+        self._dialogSettingScaling.open()