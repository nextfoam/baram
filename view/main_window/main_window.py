--- conflicted
+++ resolved
@@ -149,7 +149,6 @@
         self.close()
 
     def _save(self):
-<<<<<<< HEAD
         self._saveCurrentPage()
         self._project.save()
 
@@ -173,10 +172,6 @@
         currentPage = self._contentView.currentPage()
         if currentPage:
             currentPage.save()
-=======
-        FileDB.save()
-        CaseGenerator().generateFiles()
->>>>>>> 2dda1bb1
 
     def _loadMesh(self):
         dirName = QFileDialog.getExistingDirectory(self)
@@ -207,11 +202,7 @@
         try:
             FileSystem.copyMeshFrom(dirName)
             PolyMeshLoader.load()
-<<<<<<< HEAD
             self._project.setMeshLoaded()
-=======
-            # self._project.setStatus(CaseStatus.MESH_LOADED)
->>>>>>> 2dda1bb1
         except Exception as ex:
             logger.debug(ex, exc_info=True)
             QMessageBox.critical(self, self.tr('Mesh Loading Failed'), self.tr(f'Mesh Loading Failed.'))
