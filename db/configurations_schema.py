--- conflicted
+++ resolved
@@ -151,13 +151,8 @@
         'finalLayerThickness': FloatType().setDefault('0.5'),
         'thickness': FloatType().setDefault('0.5'),
         'expansionRatio': FloatType().setDefault(1.2),
-<<<<<<< HEAD
         'minThickness': FloatType().setDefault(0.3),
-        'layers': IntKeyList(LayerSchema()),
-=======
-        'minThickness': FloatType().setDefault(1.2),
         'layers': IntKeyList(layer),
->>>>>>> c8f7d758
         'nGrow': IntType().setDefault(0),
         'maxFaceThicknessRatio': FloatType().setDefault(0.5),
         'nSmoothSurfaceNormals': IntType().setDefault(1),
