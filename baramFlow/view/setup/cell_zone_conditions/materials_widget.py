--- conflicted
+++ resolved
@@ -65,11 +65,7 @@
         self._ui.setupUi(self)
 
         self._rname = rname
-<<<<<<< HEAD
         self._db = coredb.CoreDB()
-=======
-        self._multiphase = multiphase
->>>>>>> a1aa2c9c
         self._xpath = RegionDB.getXPath(self._rname)
 
         self._materialsMap = {}
@@ -91,13 +87,8 @@
         else:
             self._ui.multiphase.hide()
 
-<<<<<<< HEAD
             materials = (MaterialDB.getMaterials() if ModelsDB.isSpeciesModelOn()
                          else MaterialDB.getMaterials('nonmixture'))
-=======
-            db = coredb.CoreDB()
-            materials = db.getMaterials() if ModelsDB.isSpeciesModelOn() else db.getMaterials('nonmixture')
->>>>>>> a1aa2c9c
             for mid, name, _, _ in materials:
                 self._ui.material.addItem(name, mid)
 
@@ -107,13 +98,8 @@
         db = coredb.CoreDB()
         self._material = db.getValue(self._xpath + '/material')
 
-<<<<<<< HEAD
         if ModelsDB.isMultiphaseModelOn():
-            surfaceTensions = self._db.getSurfaceTensions(self._rname)
-=======
-        if self._multiphase:
             surfaceTensions = db.getSurfaceTensions(self._rname)
->>>>>>> a1aa2c9c
             for mid1, mid2, value in surfaceTensions:
                 self._addSurfaceTensionToMap(mid1, mid2, value)
 
@@ -123,7 +109,6 @@
         else:
             self._ui.material.setCurrentText(MaterialDB.getName(self._material))
 
-<<<<<<< HEAD
     def updateDB(self, db):
         if ModelsDB.isMultiphaseModelOn():
             if self._surfaceTensionWidget:
@@ -137,18 +122,6 @@
                                     self.tr('Surface Tension'))
 
             self._cavitationWidget.updateDB(db)
-=======
-    def updateDB(self, newDB):
-        if self._surfaceTensionWidget:
-            sfXpath = self._xpath + '/phaseInteractions/surfaceTensions'
-            if surfaceTensions := self._surfaceTensionWidget.values():
-                for mid1, mid2, value in surfaceTensions:
-                    newDB.addElementFromString(sfXpath, '<surfaceTension xmlns="http://www.baramcfd.org/baram">'
-                                                     f' <mid>{mid1}</mid><mid>{mid2}</mid><value>0</value>'
-                                                     '</surfaceTension>')
-                    newDB.setValue(f'{sfXpath}/surfaceTension[mid="{mid1}"][mid="{mid2}"]/value', value,
-                                self.tr('Surface Tension'))
->>>>>>> a1aa2c9c
 
         return True
 
@@ -156,7 +129,7 @@
         self._ui.material.currentTextChanged.connect(self._materialChanged)
         self._ui.materialsSelect.clicked.connect(self._selectMaterials)
 
-    def _addMaterialToMap(self, mid: str):
+    def _addMaterialToMap(self, mid):
         name = MaterialDB.getName(mid)
         self._materialsMap[mid] = name
         return name
