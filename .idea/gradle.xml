<?xml version="1.0" encoding="UTF-8"?>
<project version="4">
  <component name="GradleMigrationSettings" migrationVersion="1" />
  <component name="GradleSettings">
    <option name="linkedExternalProjectsSettings">
      <GradleProjectSettings>
        <option name="distributionType" value="DEFAULT_WRAPPED" />
        <option name="externalProjectPath" value="$PROJECT_DIR$" />
<<<<<<< HEAD
        <option name="gradleJvm" value="corretto-16" />
=======
        <option name="gradleJvm" value="#JAVA_HOME" />
>>>>>>> 481a7039
        <option name="modules">
          <set>
            <option value="$PROJECT_DIR$" />
          </set>
        </option>
      </GradleProjectSettings>
    </option>
  </component>
</project><|MERGE_RESOLUTION|>--- conflicted
+++ resolved
@@ -6,11 +6,7 @@
       <GradleProjectSettings>
         <option name="distributionType" value="DEFAULT_WRAPPED" />
         <option name="externalProjectPath" value="$PROJECT_DIR$" />
-<<<<<<< HEAD
-        <option name="gradleJvm" value="corretto-16" />
-=======
         <option name="gradleJvm" value="#JAVA_HOME" />
->>>>>>> 481a7039
         <option name="modules">
           <set>
             <option value="$PROJECT_DIR$" />
